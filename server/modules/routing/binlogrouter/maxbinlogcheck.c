--- conflicted
+++ resolved
@@ -88,12 +88,8 @@
     char *key_file = NULL;
     char *aes_algo = NULL;
     int report_header = 0;
-<<<<<<< HEAD
-    char c;
+    int c;
     BINLOG_FILE_FIX binlog_file = {0, false, false};
-=======
-    int c;
->>>>>>> bafe8f5e
 
 #ifdef HAVE_GLIBC
     while ((c = getopt_long(argc, argv, "dVfMHK:A:R:T:?", long_options, &option_index)) >= 0)
