/*
 * This file is distributed as part of the MariaDB Corporation MaxScale.  It is free
 * software: you can redistribute it and/or modify it under the terms of the
 * GNU General Public License as published by the Free Software Foundation,
 * version 2.
 *
 * This program is distributed in the hope that it will be useful, but WITHOUT
 * ANY WARRANTY; without even the implied warranty of MERCHANTABILITY or FITNESS
 * FOR A PARTICULAR PURPOSE.  See the GNU General Public License for more
 * details.
 *
 * You should have received a copy of the GNU General Public License along with
 * this program; if not, write to the Free Software Foundation, Inc., 51
 * Franklin Street, Fifth Floor, Boston, MA 02110-1301 USA.
 *
 * Copyright MariaDB Corporation Ab 2013-2014
 */

/**
 * @file dbusers.c  - Loading MySQL users from a MySQL backend server, this needs libmysqlclient.so and header files
 *
 * @verbatim
 * Revision History
 *
 * Date		Who			Description
 * 24/06/2013	Massimiliano Pinto	Initial implementation
 * 08/08/2013	Massimiliano Pinto	Fixed bug for invalid memory access in row[1]+1 when row[1] is ""
 * 06/02/2014	Massimiliano Pinto	Mysql user root selected based on configuration flag
 * 26/02/2014	Massimiliano Pinto	Addd: replace_mysql_users() routine may replace users' table based on a checksum
 * 28/02/2014	Massimiliano Pinto	Added Mysql user@host authentication
 * 29/09/2014	Massimiliano Pinto	Added Mysql user@host authentication with wildcard in IPv4 hosts:
 *					x.y.z.%, x.y.%.%, x.%.%.%
 * 03/10/14	Massimiliano Pinto	Added netmask to user@host authentication for wildcard in IPv4 hosts
 * 13/10/14	Massimiliano Pinto	Added (user@host)@db authentication
 * 04/12/14	Massimiliano Pinto	Added support for IPv$ wildcard hosts: a.%, a.%.% and a.b.%
 *
 * @endverbatim
 */

#include <stdio.h>
#include <ctype.h>
#include <mysql.h>

#include <dcb.h>
#include <service.h>
#include <users.h>
#include <dbusers.h>
#include <skygw_utils.h>
#include <log_manager.h>
#include <secrets.h>
#include <mysql_client_server_protocol.h>
#include <mysqld_error.h>


#define DEFAULT_CONNECT_TIMEOUT 3
#define DEFAULT_READ_TIMEOUT 1
#define DEFAULT_WRITE_TIMEOUT 2

#define USERS_QUERY_NO_ROOT " AND user NOT IN ('root')"

#if 0
#  define LOAD_MYSQL_USERS_QUERY 						\
	"SELECT  DISTINCT							\
	user.user AS user,							\
	user.host AS host,							\
	user.password AS password,						\
	concat(user.user,user.host,user.password, 				\
		IF((user.Select_priv+0)||find_in_set('Select',Coalesce(tp.Table_priv,0)),'Y','N') ,	\
		COALESCE( db.db,tp.db, '')) AS userdata,			\
	user.Select_priv AS anydb,						\
	COALESCE( db.db,tp.db, NULL)  AS db 					\
	FROM 									\
	mysql.user LEFT JOIN 							\
	mysql.db ON user.user=db.user AND user.host=db.host  LEFT JOIN 		\
	mysql.tables_priv tp ON user.user=tp.user AND user.host=tp.host 	\
	WHERE user.user IS NOT NULL AND user.user <> ''"

#else
# define LOAD_MYSQL_USERS_QUERY "SELECT user, host, password, concat(user,host,password,Select_priv) AS userdata, Select_priv AS anydb FROM mysql.user WHERE user IS NOT NULL AND user <> ''"
#endif
#define MYSQL_USERS_COUNT "SELECT COUNT(1) AS nusers FROM mysql.user"

#define MYSQL_USERS_WITH_DB_ORDER " ORDER BY host DESC"
#define LOAD_MYSQL_USERS_WITH_DB_QUERY "SELECT user.user AS user,user.host AS host,user.password AS password,concat(user.user,user.host,user.password,user.Select_priv,IFNULL(db,'')) AS userdata, user.Select_priv AS anydb,db.db AS db FROM mysql.user LEFT JOIN mysql.db ON user.user=db.user AND user.host=db.host WHERE user.user IS NOT NULL AND user.user <> ''" MYSQL_USERS_WITH_DB_ORDER

#define MYSQL_USERS_WITH_DB_COUNT "SELECT COUNT(1) AS nusers_db FROM (" LOAD_MYSQL_USERS_WITH_DB_QUERY ") AS tbl_count"

#define LOAD_MYSQL_USERS_WITH_DB_QUERY_NO_ROOT "SELECT * FROM (" LOAD_MYSQL_USERS_WITH_DB_QUERY ") AS t1 WHERE user NOT IN ('root')" MYSQL_USERS_WITH_DB_ORDER

#define LOAD_MYSQL_DATABASE_NAMES "SELECT * FROM ( (SELECT COUNT(1) AS ndbs FROM INFORMATION_SCHEMA.SCHEMATA) AS tbl1, (SELECT GRANTEE,PRIVILEGE_TYPE from INFORMATION_SCHEMA.USER_PRIVILEGES WHERE privilege_type='SHOW DATABASES' AND REPLACE(GRANTEE, \'\\'\',\'\')=CURRENT_USER()) AS tbl2)"

#define ERROR_NO_SHOW_DATABASES "%s: Unable to load database grant information, MaxScale authentication will proceed without including database permissions. To correct this GRANT SHOW DATABASES ON *.* privilege to the user %s."
/** Defined in log_manager.cc */
extern int            lm_enabled_logfiles_bitmask;
extern size_t         log_ses_count[];
extern __thread log_info_t tls_log_info;

static int getUsers(SERVICE *service, USERS *users);
static int uh_cmpfun( void* v1, void* v2);
static void *uh_keydup(void* key);
static void uh_keyfree( void* key);
static int uh_hfun( void* key);
char *mysql_users_fetch(USERS *users, MYSQL_USER_HOST *key);
char *mysql_format_user_entry(void *data);
int add_mysql_users_with_host_ipv4(USERS *users, char *user, char *host, char *passwd, char *anydb, char *db);
static int getDatabases(SERVICE *, MYSQL *);
HASHTABLE *resource_alloc();
void resource_free(HASHTABLE *resource);
void *resource_fetch(HASHTABLE *, char *);
int resource_add(HASHTABLE *, char *, char *);
int resource_hash(char *);
static int normalize_hostname(char *input_host, char *output_host);
static int gw_mysql_set_timeouts(
	MYSQL* handle,
	int    read_timeout,
	int    write_timeout,
	int    connect_timeout);

/**
 * Load the user/passwd form mysql.user table into the service users' hashtable
 * environment.
 *
 * @param service   The current service
 * @return      -1 on any error or the number of users inserted (0 means no users at all)
 */
int 
load_mysql_users(SERVICE *service)
{
	return getUsers(service, service->users);
}

/**
 * Reload the user/passwd form mysql.user table into the service users' hashtable
 * environment.
 *
 * @param service   The current service
 * @return      -1 on any error or the number of users inserted (0 means no users at all)
 */
int 
reload_mysql_users(SERVICE *service)
{
int		i;
USERS		*newusers, *oldusers;
HASHTABLE	*oldresources;

	if ((newusers = mysql_users_alloc()) == NULL)
		return 0;

	oldresources = service->resources;

	i = getUsers(service, newusers);

	spinlock_acquire(&service->spin);
	oldusers = service->users;

	service->users = newusers;

	spinlock_release(&service->spin);

	/* free the old table */
	users_free(oldusers);
	/* free old resources */
	resource_free(oldresources);

	return i;
}

/**
 * Replace the user/passwd form mysql.user table into the service users' hashtable
 * environment.
 * The replacement is succesful only if the users' table checksums differ
 *
 * @param service   The current service
 * @return      -1 on any error or the number of users inserted (0 means no users at all)
 */
int 
replace_mysql_users(SERVICE *service)
{
int		i;
USERS		*newusers, *oldusers;
HASHTABLE	*oldresources;

	if ((newusers = mysql_users_alloc()) == NULL)
		return -1;

	oldresources = service->resources;

	/* load db users ad db grants */
	i = getUsers(service, newusers);

	if (i <= 0) {
		users_free(newusers);
		/* restore resources */
		service->resources = oldresources;
		return i;
	}

	spinlock_acquire(&service->spin);
	oldusers = service->users;

	/* digest compare */
	if (memcmp(oldusers->cksum, newusers->cksum, SHA_DIGEST_LENGTH) == 0) {
		/* same data, nothing to do */
		LOGIF(LD, (skygw_log_write_flush(
			LOGFILE_DEBUG,
			"%lu [replace_mysql_users] users' tables not switched, checksum is the same",
			pthread_self())));

		/* free the new table */
		users_free(newusers);
		i = 0;
	} else {
		/* replace the service with effective new data */
		LOGIF(LD, (skygw_log_write_flush(
			LOGFILE_DEBUG,
			"%lu [replace_mysql_users] users' tables replaced, checksum differs",
			pthread_self())));
		service->users = newusers;
	}

	/* free old resources */
	resource_free(oldresources);

	spinlock_release(&service->spin);

	if (i) {
		/* free the old table */
		users_free(oldusers);
	}

	return i;
}


/**
 * Add a new MySQL user with host, password and netmask into the service users table
 *
 * The netmask values are:
 * 0 for any, 32 for single IPv4
 * 24 for a class C from a.b.c.%, 16 for a Class B from a.b.%.% and 8 for a Class A from a.%.%.%
 *
 * @param users         The users table
 * @param user          The user name
 * @param host          The host to add, with possible wildcards
 * @param passwd	The sha1(sha1(passoword)) to add
 * @return              1 on success, 0 on failure
 */

int add_mysql_users_with_host_ipv4(USERS *users, char *user, char *host, char *passwd, char *anydb, char *db) {
	struct sockaddr_in	serv_addr;
	MYSQL_USER_HOST		key;
	char ret_ip[400]="";
	int ret = 0;

	if (users == NULL || user == NULL || host == NULL) {
		return ret;
	}

	/* prepare the user@host data struct */
	memset(&serv_addr, 0, sizeof(serv_addr));
	memset(&key, '\0', sizeof(key));

	/* set user */
	key.user = strdup(user);

	if(key.user == NULL) {
		return ret;
	}

	/* for anydb == Y key.resource is '\0' as set by memset */
	if (anydb == NULL) {
		key.resource = NULL;
	} else {
		if (strcmp(anydb, "N") == 0) {
			if (db != NULL)
				key.resource = strdup(db);				
			else
				key.resource = NULL;
		} else {
			key.resource = strdup("");
		}
	}

	/* handle ANY, Class C,B,A */

	/* ANY */
	if (strcmp(host, "%") == 0) {
		strcpy(ret_ip, "0.0.0.0");
		key.netmask = 0;
	} else {
		/* hostname without % wildcards has netmask = 32 */
		key.netmask = normalize_hostname(host, ret_ip);

		if (key.netmask == -1) {
			LOGIF(LE, (skygw_log_write_flush(
				LOGFILE_ERROR,
				"Error : strdup() failed in normalize_hostname for %s@%s",
				user,
				host)));
		}
	}

	/* fill IPv4 data struct */
	if (setipaddress(&serv_addr.sin_addr, ret_ip) && strlen(ret_ip)) {

		/* copy IPv4 data into key.ipv4 */
		memcpy(&key.ipv4, &serv_addr, sizeof(serv_addr));

		/* if netmask < 32 there are % wildcards */
		if (key.netmask < 32) {
			/* let's zero the last IP byte: a.b.c.0 we may have set above to 1*/
			key.ipv4.sin_addr.s_addr &= 0x00FFFFFF;
		}
	
		/* add user@host as key and passwd as value in the MySQL users hash table */
		if (mysql_users_add(users, &key, passwd)) {
			ret = 1;
		}
	}

	free(key.user);
	if (key.resource)
		free(key.resource);

	return ret;
}

/**
 * Add the database specific grants from mysql.db table into the service resources hashtable
 * environment.
 *
 * @param service	The current service
 * @param users		The users table into which to load the users
 * @return      -1 on any error or the number of users inserted (0 means no users at all)
 */
static int
addDatabases(SERVICE *service, MYSQL *con)
{
	MYSQL_ROW		row;
	MYSQL_RES		*result = NULL;
	char			*service_user = NULL;
	char			*service_passwd = NULL;
	int 			ndbs = 0;

	char *get_showdbs_priv_query = LOAD_MYSQL_DATABASE_NAMES;

	serviceGetUser(service, &service_user, &service_passwd);

	if (service_user == NULL || service_passwd == NULL)
		return -1;

	if (mysql_query(con, get_showdbs_priv_query)) {
		LOGIF(LE, (skygw_log_write_flush(
                        LOGFILE_ERROR,
                        "Error : Loading database names for service %s encountered "
                        "error: %s.",
                        service->name,
                        mysql_error(con))));
		return -1;
	}

	result = mysql_store_result(con);

	if (result == NULL) {
		LOGIF(LE, (skygw_log_write_flush(
                        LOGFILE_ERROR,
                        "Error : Loading database names for service %s encountered "
                        "error: %s.",
                        service->name,
                        mysql_error(con))));
		return -1;
	}

	/* Result has only one row */
	row = mysql_fetch_row(result);

	if (row) {
		ndbs = atoi(row[0]);
	} else {
		ndbs = 0;

		LOGIF(LE, (skygw_log_write_flush(
			LOGFILE_ERROR,
            ERROR_NO_SHOW_DATABASES,
            service->name, service_user)));
	}

	/* free resut set */
	mysql_free_result(result);

	if (!ndbs) {
		/* return if no db names are available */
		return 0;
	}

	if (mysql_query(con, "SHOW DATABASES")) {
		LOGIF(LE, (skygw_log_write_flush(
                        LOGFILE_ERROR,
                        "Error : Loading database names for service %s encountered "
                        "error: %s.",
                        service->name,
                        mysql_error(con))));

		return -1;
	}

	result = mysql_store_result(con);

	if (result == NULL) {
		LOGIF(LE, (skygw_log_write_flush(
                        LOGFILE_ERROR,
                        "Error : Loading database names for service %s encountered "
                        "error: %s.",
                        service->name,
                        mysql_error(con))));

		return -1;
	}

	/* insert key and value "" */
	while ((row = mysql_fetch_row(result))) {
	    if(resource_add(service->resources, row[0], ""))
	    {
		skygw_log_write(LOGFILE_DEBUG,"%s: Adding database %s to the resouce hash.",service->name,row[0]);
	    }
	}

	mysql_free_result(result);

	return ndbs;
}

/**
 * Load the database specific grants from mysql.db table into the service resources hashtable
 * environment.
 *
 * @param service	The current service
 * @param users		The users table into which to load the users
 * @return      -1 on any error or the number of users inserted (0 means no users at all)
 */
static int
getDatabases(SERVICE *service, MYSQL *con)
{
	MYSQL_ROW		row;
	MYSQL_RES		*result = NULL;
	char			*service_user = NULL;
	char			*service_passwd = NULL;
	int 			ndbs = 0;

	char *get_showdbs_priv_query = LOAD_MYSQL_DATABASE_NAMES;

	serviceGetUser(service, &service_user, &service_passwd);

	if (service_user == NULL || service_passwd == NULL)
		return -1;

	if (mysql_query(con, get_showdbs_priv_query)) {
		LOGIF(LE, (skygw_log_write_flush(
                        LOGFILE_ERROR,
                        "Error : Loading database names for service %s encountered "
                        "error: %s.",
                        service->name,
                        mysql_error(con))));
		return -1;
	}

	result = mysql_store_result(con);

	if (result == NULL) {
		LOGIF(LE, (skygw_log_write_flush(
                        LOGFILE_ERROR,
                        "Error : Loading database names for service %s encountered "
                        "error: %s.",
                        service->name,
                        mysql_error(con))));
		return -1;
	}

	/* Result has only one row */
	row = mysql_fetch_row(result);

	if (row) {
		ndbs = atoi(row[0]);
	} else {
		ndbs = 0;

		LOGIF(LE, (skygw_log_write_flush(
			LOGFILE_ERROR,
            ERROR_NO_SHOW_DATABASES,
            service->name, service_user)));
	}

	/* free resut set */
	mysql_free_result(result);

	if (!ndbs) {
		/* return if no db names are available */
		return 0;
	}

	if (mysql_query(con, "SHOW DATABASES")) {
		LOGIF(LE, (skygw_log_write_flush(
                        LOGFILE_ERROR,
                        "Error : Loading database names for service %s encountered "
                        "error: %s.",
                        service->name,
                        mysql_error(con))));

		return -1;
	}

	result = mysql_store_result(con);
  
	if (result == NULL) {
		LOGIF(LE, (skygw_log_write_flush(
                        LOGFILE_ERROR,
                        "Error : Loading database names for service %s encountered "
                        "error: %s.",
                        service->name,
                        mysql_error(con))));

		return -1;
	}

	/* Now populate service->resources hashatable with db names */
            service->resources = resource_alloc();

	/* insert key and value "" */
	while ((row = mysql_fetch_row(result))) { 
	    skygw_log_write(LOGFILE_DEBUG,"%s: Adding database %s to the resouce hash.",service->name,row[0]);
	    resource_add(service->resources, row[0], "");	    
	}

	mysql_free_result(result);

	return ndbs;
}

/**
 * Load the user/passwd from mysql.user table into the service users' hashtable
 * environment from all the backend servers.
 *
 * @param service	The current service
 * @param users		The users table into which to load the users
 * @return      	-1 on any error or the number of users inserted 
 * 			(0 means no users at all)
 */
static int
getAllUsers(SERVICE *service, USERS *users)
{
	MYSQL		*con = NULL;
	MYSQL_ROW	row;
	MYSQL_RES	*result = NULL;
	char		*service_user = NULL;
	char		*service_passwd = NULL;
	char		*dpwd = NULL;
	int		total_users = 0;
	SERVER_REF	*server;
	char		*users_query, *tmp;
	unsigned char	hash[SHA_DIGEST_LENGTH]="";
	char		*users_data = NULL;
        char            *final_data = NULL;
	char		dbnm[MYSQL_DATABASE_MAXLEN+1];
	int 		nusers = -1;
	int		users_data_row_len = MYSQL_USER_MAXLEN + 
						MYSQL_HOST_MAXLEN + 
						MYSQL_PASSWORD_LEN + 
						sizeof(char) + 
						MYSQL_DATABASE_MAXLEN;
	int		dbnames = 0;
	int		db_grants = 0;
	
	if (serviceGetUser(service, &service_user, &service_passwd) == 0)
	{
		ss_dassert(service_passwd == NULL || service_user == NULL);
		return -1; 
	}
        
        if (service->svc_do_shutdown)
	{
            return -1; 
        }
        
        dpwd = decryptPassword(service_passwd);
        final_data = (char*) malloc(sizeof(char));
        *final_data = '\0';
               
        /**
	 * Attempt to connect to one of the databases database or until we run 
         * out of databases
	 * to try
	 */
	server = service->dbref;
	
        if(server == NULL)
        {
            goto cleanup;
        }

	service->resources = resource_alloc();

	 while(server != NULL)
        {

            con = mysql_init(NULL);

            if (con == NULL)
            {
		LOGIF(LE, (skygw_log_write_flush(
                        LOGFILE_ERROR,
                                                 "Error : mysql_init: %s",
                                                 mysql_error(con))));
		goto cleanup;
            }

            /** Set read, write and connect timeout values */
            if (gw_mysql_set_timeouts(con,
                                      DEFAULT_READ_TIMEOUT,
                                      DEFAULT_WRITE_TIMEOUT,
                                      DEFAULT_CONNECT_TIMEOUT))
            {
		LOGIF(LE, (skygw_log_write_flush(
			LOGFILE_ERROR,
                                                 "Error : failed to set timeout values for backend "
			"connection.")));
		mysql_close(con);
		goto cleanup;
            }

            if (mysql_options(con, MYSQL_OPT_USE_REMOTE_CONNECTION, NULL))
            {
		LOGIF(LE, (skygw_log_write_flush(
                        LOGFILE_ERROR,
                                                 "Error : failed to set external connection. "
                        "It is needed for backend server connections.")));
		mysql_close(con);
		goto cleanup;
            }


            while(!service->svc_do_shutdown &&
                  server != NULL &&
                  (mysql_real_connect(con,
                                      server->server->name,
                                      service_user,
                                      dpwd,
                                      NULL,
                                      server->server->port,
                                      NULL,
                                      0) == NULL))
            {
                server = server->next;
            }


            if (server == NULL)
            {
		LOGIF(LE, (skygw_log_write_flush(
			LOGFILE_ERROR,
                                                 "Error : Unable to get user data from backend database "
			"for service [%s]. Missing server information.",
                                                 service->name)));
		mysql_close(con);
		goto cleanup;
            }

	    addDatabases(service, con);
	    mysql_close(con);
	    server = server->next;
	 }

	server = service->dbref;

        while(server != NULL)
        {
            
            con = mysql_init(NULL);
            
            if (con == NULL) 
            {
		LOGIF(LE, (skygw_log_write_flush(
                        LOGFILE_ERROR,
                                                 "Error : mysql_init: %s",
                                                 mysql_error(con))));
		goto cleanup;
            }
            
            /** Set read, write and connect timeout values */
            if (gw_mysql_set_timeouts(con, 
                                      DEFAULT_READ_TIMEOUT, 
                                      DEFAULT_WRITE_TIMEOUT,
                                      DEFAULT_CONNECT_TIMEOUT))
            {
		LOGIF(LE, (skygw_log_write_flush(
			LOGFILE_ERROR,
                                                 "Error : failed to set timeout values for backend "
			"connection.")));
		mysql_close(con);
		goto cleanup;
            }
            
            if (mysql_options(con, MYSQL_OPT_USE_REMOTE_CONNECTION, NULL)) 
            {
		LOGIF(LE, (skygw_log_write_flush(
                        LOGFILE_ERROR,
                                                 "Error : failed to set external connection. "
                        "It is needed for backend server connections.")));
		mysql_close(con);
		goto cleanup;
            }
            
            
            while(!service->svc_do_shutdown &&
                  server != NULL &&
                  (mysql_real_connect(con,
                                      server->server->name,
                                      service_user,
                                      dpwd,
                                      NULL,
                                      server->server->port,
                                      NULL,
                                      0) == NULL))
            {
                server = server->next;
            }
            
            
            if (server == NULL)
            {
		LOGIF(LE, (skygw_log_write_flush(
			LOGFILE_ERROR,
                                                 "Error : Unable to get user data from backend database "
			"for service [%s]. Missing server information.",
                                                 service->name)));
		mysql_close(con);
		goto cleanup;
            }
            
            /** Count users. Start with users and db grants for users */
            if (mysql_query(con, MYSQL_USERS_WITH_DB_COUNT)) {
		if (mysql_errno(con) != ER_TABLEACCESS_DENIED_ERROR) {
                    /* This is an error we cannot handle, return */
                    LOGIF(LE, (skygw_log_write_flush(
                            LOGFILE_ERROR,
                                                     "Error : Loading users for service [%s] encountered "
                            "error: [%s].",
                                                     service->name,
                                                     mysql_error(con))));
                    mysql_close(con);
                    goto cleanup;
		} else {
                    /*
                     * We have got ER_TABLEACCESS_DENIED_ERROR
                     * try counting users from mysql.user without DB names.
                     */
                    if (mysql_query(con, MYSQL_USERS_COUNT)) {
                        LOGIF(LE, (skygw_log_write_flush(
                                LOGFILE_ERROR,
                                                         "Error : Loading users for service [%s] encountered "
                                "error: [%s].",
                                                         service->name,
                                                         mysql_error(con))));
                        mysql_close(con);
                        goto cleanup;
                    }
		}
            }
            
            result = mysql_store_result(con);
            
            if (result == NULL) {
		LOGIF(LE, (skygw_log_write_flush(
                        LOGFILE_ERROR,
                                                 "Error : Loading users for service [%s] encountered "
                        "error: [%s].",
                                                 service->name,
                                                 mysql_error(con))));
		mysql_close(con);
		goto cleanup;
            }
            
            row = mysql_fetch_row(result);
            
            nusers = atoi(row[0]);
            
            mysql_free_result(result);
            
            if (!nusers) {
		LOGIF(LE, (skygw_log_write_flush(
                        LOGFILE_ERROR,
                                                 "Error : Counting users for service %s returned 0",
                                                 service->name)));
		mysql_close(con);
		goto cleanup;
            }
            
            if(service->enable_root) {
		/* enable_root for MySQL protocol module means load the root user credentials from backend databases */
		users_query = LOAD_MYSQL_USERS_WITH_DB_QUERY;
            } else {
		users_query = LOAD_MYSQL_USERS_WITH_DB_QUERY_NO_ROOT;
            }
            
            /* send first the query that fetches users and db grants */
            if (mysql_query(con, users_query)) {
		/*
                 * An error occurred executing the query
                 *
                 * Check mysql_errno() against ER_TABLEACCESS_DENIED_ERROR)
                 */
                
		if (1142 != mysql_errno(con)) {
                    /* This is an error we cannot handle, return */
                    
                    LOGIF(LE, (skygw_log_write_flush(
                            LOGFILE_ERROR,
                                                     "Error : Loading users with dbnames for service [%s] encountered "
                            "error: [%s], MySQL errno %i",
                                                     service->name,
                                                     mysql_error(con),
                                                     mysql_errno(con))));
                    
                    mysql_close(con);
                    
                    goto cleanup;
		}  else {
                    /*
                     * We have got ER_TABLEACCESS_DENIED_ERROR
                     * try loading users from mysql.user without DB names.
                     */
                    
                    LOGIF(LE, (skygw_log_write_flush(
                            LOGFILE_ERROR,
                            ERROR_NO_SHOW_DATABASES,
                            service->name, service_user)));
                    
                    /* check for root user select */
                    if(service->enable_root) {
                        users_query = LOAD_MYSQL_USERS_QUERY " ORDER BY HOST DESC";
                    } else {
                        users_query = LOAD_MYSQL_USERS_QUERY USERS_QUERY_NO_ROOT " ORDER BY HOST DESC";
                    }
                    
                    if (mysql_query(con, users_query)) {
                        LOGIF(LE, (skygw_log_write_flush(
                                LOGFILE_ERROR,
                                                         "Error : Loading users for service [%s] encountered "
                                "error: [%s], code %i",
                                                         service->name,
                                                         mysql_error(con),
                                                         mysql_errno(con))));
                        
                        mysql_close(con);
                        
                        goto cleanup;
                    }
                    
                    /* users successfully loaded but without db grants */
                    
                    LOGIF(LM, (skygw_log_write_flush(
                            LOGFILE_MESSAGE,
                                                     "Loading users from [mysql.user] without access to [mysql.db] for "
                            "service [%s]. MaxScale Authentication with DBname on connect "
                            "will not consider database grants.",
                                                     service->name)));
		}
            } else {
		/*
                 * users successfully loaded with db grants.
                 */
                skygw_log_write(LOGFILE_DEBUG,"[%s] Loading users with db grants.",service->name);
		db_grants = 1;
            }
            
            result = mysql_store_result(con);
            
            if (result == NULL) {
		LOGIF(LE, (skygw_log_write_flush(
                        LOGFILE_ERROR,
                                                 "Error : Loading users for service %s encountered "
                        "error: %s.",
                                                 service->name,
                                                 mysql_error(con))));
                
		mysql_free_result(result);
		mysql_close(con);
                
		goto cleanup;
            }
            
            users_data = (char *)calloc(nusers, (users_data_row_len * sizeof(char)) + 1);
            
            if (users_data == NULL) {
		LOGIF(LE, (skygw_log_write_flush(
			LOGFILE_ERROR,
                                                 "Error : Memory allocation for user data failed due to "
			"%d, %s.",
                                                 errno,
                                                 strerror(errno))));
		mysql_free_result(result);
		mysql_close(con);
                
		goto cleanup;
            }

            while ((row = mysql_fetch_row(result))) {
                
		/**
                 * Up to six fields could be returned.
                 * user,host,passwd,concat(),anydb,db
                 * passwd+1 (escaping the first byte that is '*')
                 */
		
		int rc = 0;
		char *password = NULL;
                
		if (row[2] != NULL) {
                    /* detect mysql_old_password (pre 4.1 protocol) */
                    if (strlen(row[2]) == 16) {
                        LOGIF(LE, (skygw_log_write_flush(
                                LOGFILE_ERROR,
                                                         "%s: The user %s@%s has on old password in the "
                                "backend database. MaxScale does not support these "
                                "old passwords. This user will not be able to connect "
                                "via MaxScale. Update the users password to correct "
                                "this.",
                                                         service->name,
                                                         row[0],
                                                         row[1])));
                        continue;
                    }
                    
                    if (strlen(row[2]) > 1)
                        password = row[2] +1;
                    else
                        password = row[2];
		}
                
		/* 
                 * add user@host and DB global priv and specificsa grant (if possible)
                 */
                
		if (db_grants) {
		    bool havedb = false;
                    /* we have dbgrants, store them */
		    if(row[5]){
			unsigned long *rowlen = mysql_fetch_lengths(result);
			memcpy(dbnm,row[5],rowlen[5]);
			memset(dbnm + rowlen[5],0,1);
			havedb = true;
			if(service->strip_db_esc) {
			    strip_escape_chars(dbnm);
			    LOGIF(LD, (skygw_log_write(
				    LOGFILE_DEBUG,
						     "[%s]: %s -> %s",
						     service->name,
						     row[5],
						     dbnm)));
			}
		    }
<<<<<<< HEAD
                    rc = add_mysql_users_with_host_ipv4(users, row[0], row[1], password, row[4],havedb ? dbnm : NULL);
=======

		    if(havedb && wildcard_db_grant(dbnm))
		    {
			rc = add_wildcard_users(users, row[0], row[1], password, row[4], dbnm, service->resources);
			skygw_log_write(LOGFILE_DEBUG,"%s: Converted '%s' to %d individual database grants.",service->name,dbnm,rc);
		    }
		    else
		    {
			rc = add_mysql_users_with_host_ipv4(users, row[0], row[1], password, row[4], havedb ? dbnm : NULL);
		    }
		    
>>>>>>> 71c6ab1d
		    skygw_log_write(LOGFILE_DEBUG,"%s: Adding user:%s host:%s anydb:%s db:%s.",
			     service->name,row[0],row[1],row[4],
			     havedb ? dbnm : NULL);
		} else {
                    /* we don't have dbgrants, simply set ANY DB for the user */	
                    rc = add_mysql_users_with_host_ipv4(users, row[0], row[1], password, "Y", NULL);
		}
                
		if (rc == 1) {
                    if (db_grants) {
                        char dbgrant[MYSQL_DATABASE_MAXLEN + 1]="";
                        if (row[4] != NULL) {
                            if (strcmp(row[4], "Y"))
                                strcpy(dbgrant, "ANY");
                            else {
                                if (row[5])
                                    strncpy(dbgrant, row[5], MYSQL_DATABASE_MAXLEN);
                            }
                        }
                        
                        if (!strlen(dbgrant))
                            strcpy(dbgrant, "no db");
                        
                        /* Log the user being added with its db grants */
                        LOGIF(LD, (skygw_log_write_flush(
                                LOGFILE_DEBUG,
                                                         "%s: User %s@%s for database %s added to "
                                "service user table.",
                                                         service->name,
                                                         row[0],
                                                         row[1],
                                                         dbgrant)));
                    } else {
                        /* Log the user being added (without db grants) */
                        LOGIF(LD, (skygw_log_write_flush(
                                LOGFILE_DEBUG,
                                                         "%s: User %s@%s added to service user table.",
                                                         service->name,
                                                         row[0],
                                                         row[1])));
                    }
                    
                    /* Append data in the memory area for SHA1 digest */	
                    strncat(users_data, row[3], users_data_row_len);
                    
                    total_users++;
		} else {
                    LOGIF(LE, (skygw_log_write_flush(
                            LOGFILE_ERROR,
                                                     "Warning: Failed to add user %s@%s for service [%s]. "
                            "This user will be unavailable via MaxScale.",
                                                     row[0],
                                                     row[1],
                                                     service->name)));
		}
            }
            
            mysql_free_result(result);
            mysql_close(con);
            
            if((tmp = realloc(final_data, (strlen(final_data) + strlen(users_data) + 1) * sizeof(char))) == NULL)
            {
                free(users_data);
                goto cleanup;
            }
            
            final_data = tmp;
            
            strcat(final_data,users_data);
            free(users_data);
            
            if(service->users_from_all)
            {
                server = server->next;
            }
            else
            {
                server = NULL;
            }
        }        
        
	/* compute SHA1 digest for users' data */
        SHA1((const unsigned char *) final_data, strlen(final_data), hash);

	memcpy(users->cksum, hash, SHA_DIGEST_LENGTH);
        
        cleanup:
        
        free(dpwd);
        free(final_data);
        
	return total_users;
}


/**
 * Load the user/passwd form mysql.user table into the service users' hashtable
 * environment.
 *
 * @param service	The current service
 * @param users		The users table into which to load the users
 * @return      	-1 on any error or the number of users inserted 
 * 			(0 means no users at all)
 */
static int
getUsers(SERVICE *service, USERS *users)
{
	MYSQL		*con = NULL;
	MYSQL_ROW	row;
	MYSQL_RES	*result = NULL;
	char		*service_user = NULL;
	char		*service_passwd = NULL;
	char		*dpwd;
	int		total_users = 0;
	SERVER_REF	*server;
	char		*users_query;
	unsigned char	hash[SHA_DIGEST_LENGTH]="";
	char		*users_data = NULL;
	int 		nusers = 0;
	int		users_data_row_len = MYSQL_USER_MAXLEN + 
						MYSQL_HOST_MAXLEN + 
						MYSQL_PASSWORD_LEN + 
						sizeof(char) + 
						MYSQL_DATABASE_MAXLEN;
	int		dbnames = 0;
	int		db_grants = 0;
	
	if (serviceGetUser(service, &service_user, &service_passwd) == 0)
	{
		ss_dassert(service_passwd == NULL || service_user == NULL);
		return -1; 
	}

	if(service->users_from_all)
	  {
	    return getAllUsers(service,users);
	  }

	con = mysql_init(NULL);

 	if (con == NULL) {
		LOGIF(LE, (skygw_log_write_flush(
                        LOGFILE_ERROR,
                        "Error : mysql_init: %s",
                        mysql_error(con))));
		return -1;
	}
	/** Set read, write and connect timeout values */
	if (gw_mysql_set_timeouts(con, 
		DEFAULT_READ_TIMEOUT, 
		DEFAULT_WRITE_TIMEOUT,
		DEFAULT_CONNECT_TIMEOUT))
	{
		LOGIF(LE, (skygw_log_write_flush(
			LOGFILE_ERROR,
			"Error : failed to set timeout values for backend "
			"connection.")));
		mysql_close(con);
		return -1;
	}

	if (mysql_options(con, MYSQL_OPT_USE_REMOTE_CONNECTION, NULL)) {
		LOGIF(LE, (skygw_log_write_flush(
                        LOGFILE_ERROR,
                        "Error : failed to set external connection. "
                        "It is needed for backend server connections.")));
		mysql_close(con);
		return -1;
	}
	/**
	 * Attempt to connect to one of the databases database or until we run 
         * out of databases
	 * to try
	 */
	server = service->dbref;
	dpwd = decryptPassword(service_passwd);

	/* Select a server with Master bit, if available */
	while (server != NULL && !(server->server->status & SERVER_MASTER)) {
                	server = server->next;
	}

	if (service->svc_do_shutdown)
	{
		free(dpwd);
		mysql_close(con);
		return -1;
	}
	
	/* Try loading data from master server */
	if (server != NULL && 
		(mysql_real_connect(con,
			server->server->name, service_user, 
			dpwd, 
			NULL, 
			server->server->port, 
			NULL, 0) != NULL)) 
	{
		LOGIF(LD, (skygw_log_write_flush(
			LOGFILE_DEBUG,
			"Dbusers : Loading data from backend database with "
			"Master role [%s:%i] for service [%s]",
			server->server->name,
			server->server->port,
			service->name)));
	} else {
		/* load data from other servers via loop */
		server = service->dbref;

		while (!service->svc_do_shutdown &&
			server != NULL && 
			(mysql_real_connect(con,
					server->server->name,
					service_user,
					dpwd,
					NULL,
					server->server->port,
					NULL,
					0) == NULL))
		{
			server = server->next;
		}
		
		if (service->svc_do_shutdown)
		{
			free(dpwd);
			mysql_close(con);
			return -1;
		}
		
		if (server != NULL) {
			LOGIF(LD, (skygw_log_write_flush(
				LOGFILE_DEBUG,
				"Dbusers : Loading data from backend database "
				"[%s:%i] for service [%s]",
				server->server->name,
				server->server->port,
				service->name)));
		}
	}

	free(dpwd);

	if (server == NULL)
	{
		LOGIF(LE, (skygw_log_write_flush(
			LOGFILE_ERROR,
			"Error : Unable to get user data from backend database "
			"for service [%s]. Missing server information.",
			service->name)));
		mysql_close(con);
		return -1;
	}

	/** Count users. Start with users and db grants for users */
	if (mysql_query(con, MYSQL_USERS_WITH_DB_COUNT)) {
		if (mysql_errno(con) != ER_TABLEACCESS_DENIED_ERROR) {
                        /* This is an error we cannot handle, return */
			LOGIF(LE, (skygw_log_write_flush(
				LOGFILE_ERROR,
				"Error : Loading users for service [%s] encountered "
				"error: [%s].",
				service->name,
				mysql_error(con))));
			mysql_close(con);
			return -1;
		} else {
			/*
			 * We have got ER_TABLEACCESS_DENIED_ERROR
			 * try counting users from mysql.user without DB names.
			 */
			if (mysql_query(con, MYSQL_USERS_COUNT)) {
				LOGIF(LE, (skygw_log_write_flush(
					LOGFILE_ERROR,
					"Error : Loading users for service [%s] encountered "
					"error: [%s].",
					service->name,
					mysql_error(con))));
				mysql_close(con);
				return -1;
			}
		}
	}

	result = mysql_store_result(con);

	if (result == NULL) {
		LOGIF(LE, (skygw_log_write_flush(
                        LOGFILE_ERROR,
                        "Error : Loading users for service [%s] encountered "
                        "error: [%s].",
                        service->name,
                        mysql_error(con))));
		mysql_close(con);
		return -1;
	}

	row = mysql_fetch_row(result);

	nusers = atoi(row[0]);

	mysql_free_result(result);

	if (!nusers) {
		LOGIF(LE, (skygw_log_write_flush(
                        LOGFILE_ERROR,
                        "Error : Counting users for service %s returned 0",
                        service->name)));
		mysql_close(con);
		return -1;
	}

	if(service->enable_root) {
		/* enable_root for MySQL protocol module means load the root user credentials from backend databases */
		users_query = LOAD_MYSQL_USERS_WITH_DB_QUERY;
	} else {
		users_query = LOAD_MYSQL_USERS_WITH_DB_QUERY_NO_ROOT;
	}

	/* send first the query that fetches users and db grants */
	if (mysql_query(con, users_query)) {
		/*
		 * An error occurred executing the query
		 *
		 * Check mysql_errno() against ER_TABLEACCESS_DENIED_ERROR)
		 */

		if (1142 != mysql_errno(con)) {
			/* This is an error we cannot handle, return */

			LOGIF(LE, (skygw_log_write_flush(
				LOGFILE_ERROR,
				"Error : Loading users with dbnames for service [%s] encountered "
				"error: [%s], MySQL errno %i",
				service->name,
				mysql_error(con),
				mysql_errno(con))));

			mysql_close(con);

			return -1;
		}  else {
			/*
			 * We have got ER_TABLEACCESS_DENIED_ERROR
			 * try loading users from mysql.user without DB names.
			 */

			LOGIF(LE, (skygw_log_write_flush(
				LOGFILE_ERROR,
                ERROR_NO_SHOW_DATABASES,
                service->name, service_user)));
			
			/* check for root user select */
			if(service->enable_root) {
				users_query = LOAD_MYSQL_USERS_QUERY " ORDER BY HOST DESC";
			} else {
				users_query = LOAD_MYSQL_USERS_QUERY USERS_QUERY_NO_ROOT " ORDER BY HOST DESC";
			}

			if (mysql_query(con, users_query)) {
				LOGIF(LE, (skygw_log_write_flush(
					LOGFILE_ERROR,
					"Error : Loading users for service [%s] encountered "
					"error: [%s], code %i",
					service->name,
					mysql_error(con),
					mysql_errno(con))));

				mysql_close(con);

				return -1;
			}

			/* users successfully loaded but without db grants */

			LOGIF(LM, (skygw_log_write_flush(
				LOGFILE_MESSAGE,
				"Loading users from [mysql.user] without access to [mysql.db] for "
				"service [%s]. MaxScale Authentication with DBname on connect "
				"will not consider database grants.",
				 service->name)));
		}
	} else {
		/*
		 * users successfully loaded with db grants.
		 */

		db_grants = 1;
	}

	result = mysql_store_result(con);
  
	if (result == NULL) {
		LOGIF(LE, (skygw_log_write_flush(
                        LOGFILE_ERROR,
                        "Error : Loading users for service %s encountered "
                        "error: %s.",
                        service->name,
                        mysql_error(con))));

		mysql_free_result(result);
		mysql_close(con);

		return -1;
	}

	users_data = (char *)calloc(nusers, (users_data_row_len * sizeof(char)) + 1);

	if (users_data == NULL) {
		LOGIF(LE, (skygw_log_write_flush(
			LOGFILE_ERROR,
			"Error : Memory allocation for user data failed due to "
			"%d, %s.",
			errno,
			strerror(errno))));
		mysql_free_result(result);
		mysql_close(con);

		return -1;
	}

	if (db_grants) {
		/* load all mysql database names */
		dbnames = getDatabases(service, con);

		LOGIF(LD, (skygw_log_write(
			LOGFILE_DEBUG,
			"Loaded %d MySQL Database Names for service [%s]",
			dbnames,
			service->name)));
	} else {
		service->resources = NULL;
	}

	while ((row = mysql_fetch_row(result))) {

		/**
                 * Up to six fields could be returned.
		 * user,host,passwd,concat(),anydb,db
                 * passwd+1 (escaping the first byte that is '*')
                 */
		
		int rc = 0;
		char *password = NULL;

		if (row[2] != NULL) {
			/* detect mysql_old_password (pre 4.1 protocol) */
			if (strlen(row[2]) == 16) {
				LOGIF(LE, (skygw_log_write_flush(
					LOGFILE_ERROR,
					"%s: The user %s@%s has on old password in the "
					"backend database. MaxScale does not support these "
					"old passwords. This user will not be able to connect "
					"via MaxScale. Update the users password to correct "
					"this.",
					service->name,
					row[0],
					row[1])));
				continue;
			}

			if (strlen(row[2]) > 1)
				password = row[2] +1;
			else
				password = row[2];
		}

		/* 
		 * add user@host and DB global priv and specificsa grant (if possible)
		 */

		if (db_grants) {
			/* we have dbgrants, store them */
<<<<<<< HEAD
=======

		    if(wildcard_db_grant(row[5]))
		    {
			rc = add_wildcard_users(users, row[0], row[1], password, row[4], row[5], service->resources);
			skygw_log_write(LOGFILE_DEBUG,"%s: Converted '%s' to %d individual database grants.",service->name,row[5],rc);
		    }
		    else
		    {
>>>>>>> 71c6ab1d
			rc = add_mysql_users_with_host_ipv4(users, row[0], row[1], password, row[4], row[5]);
		} else {
			/* we don't have dbgrants, simply set ANY DB for the user */	
			rc = add_mysql_users_with_host_ipv4(users, row[0], row[1], password, "Y", NULL);
		}

		if (rc == 1) {
			if (db_grants) {
				char dbgrant[MYSQL_DATABASE_MAXLEN + 1]="";
				if (row[4] != NULL) {
					if (strcmp(row[4], "Y"))
						strcpy(dbgrant, "ANY");
					else {
						if (row[5])
							strncpy(dbgrant, row[5], MYSQL_DATABASE_MAXLEN);
					}
				}

				if (!strlen(dbgrant))
					strcpy(dbgrant, "no db");

				/* Log the user being added with its db grants */
				LOGIF(LD, (skygw_log_write_flush(
						LOGFILE_DEBUG,
						"%s: User %s@%s for database %s added to "
						"service user table.",
						service->name,
						row[0],
						row[1],
						dbgrant)));
			} else {
				/* Log the user being added (without db grants) */
				LOGIF(LD, (skygw_log_write_flush(
					LOGFILE_DEBUG,
						"%s: User %s@%s added to service user table.",
						service->name,
						row[0],
						row[1])));
			}

			/* Append data in the memory area for SHA1 digest */	
			strncat(users_data, row[3], users_data_row_len);

			total_users++;
		} else {
			LOGIF(LE, (skygw_log_write_flush(
				LOGFILE_ERROR,
				"Warning: Failed to add user %s@%s for service [%s]. "
				"This user will be unavailable via MaxScale.",
				row[0],
				row[1],
				service->name)));
		}
	}

	/* compute SHA1 digest for users' data */
        SHA1((const unsigned char *) users_data, strlen(users_data), hash);

	memcpy(users->cksum, hash, SHA_DIGEST_LENGTH);

	free(users_data);
	mysql_free_result(result);
	mysql_close(con);

	return total_users;
}


/**
 * Allocate a new MySQL users table for mysql specific users@host as key
 *
 *  @return The users table
 */
USERS *
mysql_users_alloc()
{
USERS	*rval;

	if ((rval = calloc(1, sizeof(USERS))) == NULL)
		return NULL;

	if ((rval->data = hashtable_alloc(USERS_HASHTABLE_DEFAULT_SIZE, uh_hfun, uh_cmpfun)) == NULL) {
		free(rval);
		return NULL;
	}

	/* set the MySQL user@host print routine for the debug interface */
	rval->usersCustomUserFormat = mysql_format_user_entry;

	/* the key is handled by uh_keydup/uh_keyfree.
	* the value is a (char *): it's handled by strdup/free
	*/
	hashtable_memory_fns(rval->data, (HASHMEMORYFN)uh_keydup, (HASHMEMORYFN) strdup, (HASHMEMORYFN)uh_keyfree, (HASHMEMORYFN)free);

	return rval;
}

/**
 * Add a new MySQL user to the user table. The user name must be unique
 *
 * @param users		The users table
 * @param user		The user name
 * @param auth		The authentication data
 * @return		The number of users added to the table
 */
int
mysql_users_add(USERS *users, MYSQL_USER_HOST *key, char *auth)
{
int     add;

	if (key == NULL || key->user == NULL)
		return 0;

        atomic_add(&users->stats.n_adds, 1);
        add = hashtable_add(users->data, key, auth);
        atomic_add(&users->stats.n_entries, add);

        return add;
}

/**
 * Fetch the authentication data for a particular user from the users table
 *
 * @param users The MySQL users table
 * @param key	The key with user@host
 * @return	The authentication data or NULL on error
 */
char *mysql_users_fetch(USERS *users, MYSQL_USER_HOST *key) {
	if (key == NULL)
		return NULL;
        atomic_add(&users->stats.n_fetches, 1);
	return hashtable_fetch(users->data, key);
}

/**
 * The hash function we use for storing MySQL users as: users@hosts.
 * Currently only IPv4 addresses are supported
 *
 * @param key	The key value, i.e. username@host (IPv4)
 * @return	The hash key
 */

static int uh_hfun( void* key) {
        MYSQL_USER_HOST *hu = (MYSQL_USER_HOST *) key;

	if (key == NULL || hu == NULL || hu->user == NULL) {
		return 0;
	} else {
        	return (*hu->user + *(hu->user + 1) + (unsigned int) (hu->ipv4.sin_addr.s_addr & 0xFF000000 / (256 * 256 * 256)));
	}
}

/**
 * The compare function we use for compare MySQL users as: users@hosts.
 * Currently only IPv4 addresses are supported
 *
 * @param key1	The key value, i.e. username@host (IPv4)
 * @param key2	The key value, i.e. username@host (IPv4) 
 * @return	The compare value
 */

static int uh_cmpfun( void* v1, void* v2) {
	MYSQL_USER_HOST *hu1 = (MYSQL_USER_HOST *) v1;
	MYSQL_USER_HOST *hu2 = (MYSQL_USER_HOST *) v2;

	if (v1 == NULL || v2 == NULL)
		return 0;
	
	if (hu1->user == NULL || hu2->user == NULL)
		return 0;

	if (strcmp(hu1->user, hu2->user) == 0 && (hu1->ipv4.sin_addr.s_addr == hu2->ipv4.sin_addr.s_addr) && (hu1->netmask >= hu2->netmask)) {

		/* if no database name was passed, auth is ok */
		if (hu1->resource == NULL || (hu1->resource && !strlen(hu1->resource))) {
			return 0;
		} else {
			/* (1) check for no database grants at all and deny auth */
			if (hu2->resource == NULL) {
				return 1;
			}
			/* (2) check for ANY database grant and allow auth */
			if (!strlen(hu2->resource)) {
				return 0;
			}
			/* (3) check for database name specific grant and allow auth */
			if (hu1->resource && hu2->resource && strcmp(hu1->resource,hu2->resource) == 0) {
				return 0;
			}

			/* no matches, deny auth */
			return 1;
		}
	} else {
		return 1;
	}
}

/**
 *The key dup function we use for duplicate the users@hosts.
 *
 * @param key	The key value, i.e. username@host ip4/ip6 data
 */

static void *uh_keydup(void* key) {
	MYSQL_USER_HOST *rval = (MYSQL_USER_HOST *) calloc(1, sizeof(MYSQL_USER_HOST));
	MYSQL_USER_HOST *current_key = (MYSQL_USER_HOST *)key;

	if (key == NULL || rval == NULL || current_key == NULL || current_key->user == NULL) {
		if (rval) {
			free(rval);
		}

		return NULL;
	}

	rval->user = strdup(current_key->user);

	if (rval->user == NULL) {
		free(rval);
		return NULL;
	}

	memcpy(&rval->ipv4, &current_key->ipv4, sizeof(struct sockaddr_in));
	memcpy(&rval->netmask, &current_key->netmask, sizeof(int));

	if (current_key->resource)
		rval->resource = strdup(current_key->resource);

	return (void *) rval;
}

/**
 * The key free function we use for freeing the users@hosts data
 *
 * @param key	The key value, i.e. username@host ip4 data
 */
static void uh_keyfree( void* key) {
	MYSQL_USER_HOST *current_key = (MYSQL_USER_HOST *)key;

	if (key == NULL)
		return;

	if (current_key && current_key->user)
		free(current_key->user);

	if (current_key && current_key->resource)
		free(current_key->resource);

	free(key);
}

/**
 * Format the mysql user as user@host
 * The returned memory must be freed by the caller
 *
 *  @param data		Input data
 *  @return 		the MySQL user@host
 */
char *mysql_format_user_entry(void *data)
{
	MYSQL_USER_HOST *entry;
	char *mysql_user;
	/* the returned user string is "USER" + "@" + "HOST" + '\0' */
	int mysql_user_len = MYSQL_USER_MAXLEN + 1 + INET_ADDRSTRLEN + 10 + MYSQL_USER_MAXLEN + 1;

	if (data == NULL)
		return NULL;
	
        entry = (MYSQL_USER_HOST *) data;

	mysql_user = (char *) calloc(mysql_user_len, sizeof(char));

	if (mysql_user == NULL)
		return NULL;

	/* format user@host based on wildcards */	
	
	if (entry->ipv4.sin_addr.s_addr == INADDR_ANY && entry->netmask == 0) {
		snprintf(mysql_user, mysql_user_len-1, "%s@%%", entry->user);
	} else if ( (entry->ipv4.sin_addr.s_addr & 0xFF000000) == 0 && entry->netmask == 24) {
		snprintf(mysql_user, mysql_user_len-1, "%s@%i.%i.%i.%%", entry->user, entry->ipv4.sin_addr.s_addr & 0x000000FF, (entry->ipv4.sin_addr.s_addr & 0x0000FF00) / (256), (entry->ipv4.sin_addr.s_addr & 0x00FF0000) / (256 * 256));
	} else if ( (entry->ipv4.sin_addr.s_addr & 0xFFFF0000) == 0 && entry->netmask == 16) {
		snprintf(mysql_user, mysql_user_len-1, "%s@%i.%i.%%.%%", entry->user, entry->ipv4.sin_addr.s_addr & 0x000000FF, (entry->ipv4.sin_addr.s_addr & 0x0000FF00) / (256));
	} else if ( (entry->ipv4.sin_addr.s_addr & 0xFFFFFF00) == 0 && entry->netmask == 8) {
		snprintf(mysql_user, mysql_user_len-1, "%s@%i.%%.%%.%%", entry->user, entry->ipv4.sin_addr.s_addr & 0x000000FF);
	} else if (entry->netmask == 32) {
		strncpy(mysql_user, entry->user, MYSQL_USER_MAXLEN);
		strcat(mysql_user, "@");
		inet_ntop(AF_INET, &(entry->ipv4).sin_addr, mysql_user+strlen(mysql_user), INET_ADDRSTRLEN);
	} else {
		snprintf(mysql_user, MYSQL_USER_MAXLEN-5, "Err: %s", entry->user);
		strcat(mysql_user, "@");
		inet_ntop(AF_INET, &(entry->ipv4).sin_addr, mysql_user+strlen(mysql_user), INET_ADDRSTRLEN);
	}

        return mysql_user;
}

/*
 * The hash function we use for storing MySQL database names.
 *
 * @param key	The key value
 * @return	The hash key
 */
int
resource_hash(char *key)
{
        return (*key + *(key + 1));
}

/**
 * Remove the resources table
 *
 * @param resources	The resources table to remove
 */
void
resource_free(HASHTABLE *resources)
{
	if (resources) {
        	hashtable_free(resources);
	}
}

/**
 * Allocate a MySQL database names table
 *
 * @return	The database names table
 */
HASHTABLE *
resource_alloc()
{
HASHTABLE       *resources;

        if ((resources = hashtable_alloc(10, resource_hash, strcmp)) == NULL)
        {
                return NULL;
        }

        hashtable_memory_fns(resources, (HASHMEMORYFN)strdup, (HASHMEMORYFN)strdup, (HASHMEMORYFN)free, (HASHMEMORYFN)free);

        return resources;
}

/**
 * Add a new MySQL database name to the resources table. The resource name must be unique
 *
 * @param resources	The resources table
 * @param key		The resource name
 * @param value		The value for resource (not used)
 * @return		The number of resources dded to the table
 */
int
resource_add(HASHTABLE *resources, char *key, char *value)
{
        return hashtable_add(resources, key, value);
}

/**
 * Fetch a particular database name from the resources table
 *
 * @param resources	The MySQL database names table
 * @param key		The database name to fetch
 * @return		The database esists or NULL if not found
 */
void *
resource_fetch(HASHTABLE *resources, char *key)
{
        return hashtable_fetch(resources, key);
}

/**
 * Normalize hostname with % wildcards to a valid IP string.
 *
 * Valid input values:
 * a.b.c.d, a.b.c.%, a.b.%.%, a.%.%.%
 * Short formats a.% and a.%.% are both converted to a.%.%.%
 * Short format a.b.% is converted to a.b.%.%
 *
 * Last host byte is set to 1, avoiding setipadress() failure
 *
 * @param input_host	The hostname with possible % wildcards
 * @param output_host	The normalized hostname (buffer must be preallocated)
 * @return		The calculated netmask or -1 on failure
 */
static int normalize_hostname(char *input_host, char *output_host)
{
int	netmask, bytes, bits = 0, found_wildcard = 0;
char	*p, *lasts, *tmp;
int	useorig = 0;

	output_host[0] = 0;
	bytes = 0;

	tmp = strdup(input_host);

	if (tmp == NULL) {
		return -1;
	}

	p = strtok_r(tmp, ".", &lasts);
	while (p != NULL)
	{

		if (strcmp(p, "%"))
		{
			if (! isdigit(*p))
				useorig = 1;

			strcat(output_host, p);
			bits += 8;
		}
		else if (bytes == 3)
		{
			found_wildcard = 1;
			strcat(output_host, "1");
		}
		else
		{
			found_wildcard = 1;
			strcat(output_host, "0");
		}
		bytes++;
		p = strtok_r(NULL, ".", &lasts);
		if (p)
			strcat(output_host, ".");
	}
	if (found_wildcard)
	{
		netmask = bits;
		while (bytes++ < 4)
		{
			if (bytes == 4)
			{
				strcat(output_host, ".1");
			}
			else
			{
				strcat(output_host, ".0");
			}
		}
	}
	else
		netmask = 32;

	if (useorig == 1)
	{
		netmask = 32;
		strcpy(output_host, input_host);
	}

	free(tmp);

	return netmask;
}

/**
 * Set read, write and connect timeout values for MySQL database connection.
 * 
 * @param handle		MySQL handle
 * @param read_timeout		Read timeout value in seconds
 * @param write_timeout		Write timeout value in seconds
 * @param connect_timeout	Connect timeout value in seconds
 * 
 * @return 0 if succeed, 1 if failed
 */
static int gw_mysql_set_timeouts(
	MYSQL* handle,
	int    read_timeout,
	int    write_timeout,
	int    connect_timeout)
{	
	int rc;
	
	if ((rc = mysql_options(handle, 
		MYSQL_OPT_READ_TIMEOUT, 
		(void *)&read_timeout)))
	{
		LOGIF(LE, (skygw_log_write_flush(
			LOGFILE_ERROR,
			"Error : failed to set read timeout for backend "
			"connection.")));
		goto retblock;
	}
	
	if ((rc = mysql_options(handle, 
			MYSQL_OPT_CONNECT_TIMEOUT, 
			(void *)&connect_timeout)))
	{
		LOGIF(LE, (skygw_log_write_flush(
			LOGFILE_ERROR,
			"Error : failed to set connect timeout for backend "
			"connection.")));
		goto retblock;
	}
	
	if ((rc = mysql_options(handle, 
			MYSQL_OPT_WRITE_TIMEOUT, 
			(void *)&write_timeout)))
	{
		LOGIF(LE, (skygw_log_write_flush(
			LOGFILE_ERROR,
			"Error : failed to set write timeout for backend "
			"connection.")));
		goto retblock;
	}
	
	retblock:
	return rc;
}

/*
 * Serialise a key for the dbusers hashtable to a file
 *
 * @param fd	File descriptor to write to
 * @param key	The key to write
 * @return 	0 on error, 1 if the key was written
 */
static int
dbusers_keywrite(int fd, void *key)
{
MYSQL_USER_HOST		*dbkey = (MYSQL_USER_HOST *)key;
int			tmp;

	tmp = strlen(dbkey->user);
	if (write(fd, &tmp, sizeof(tmp)) != sizeof(tmp))
		return 0;
	if (write(fd, dbkey->user, tmp) != tmp)
		return 0;
	if (write(fd, &dbkey->ipv4, sizeof(dbkey->ipv4)) != sizeof(dbkey->ipv4))
		return 0;
	if (write(fd, &dbkey->netmask, sizeof(dbkey->netmask)) != sizeof(dbkey->netmask))
		return 0;
	if (dbkey->resource)
	{
		tmp = strlen(dbkey->resource);
		if (write(fd, &tmp, sizeof(tmp)) != sizeof(tmp))
			return 0;
		if (write(fd, dbkey->resource, tmp) != tmp)
			return 0;
	}
	else		// NULL is valid, so represent with a length of -1
	{
		tmp = -1;
		if (write(fd, &tmp, sizeof(tmp)) != sizeof(tmp))
			return 0;
	}
	return 1;
}

/**
 * Serialise a value for the dbusers hashtable to a file
 *
 * @param fd	File descriptor to write to
 * @param value	The value to write
 * @return 	0 on error, 1 if the value was written
 */
static int
dbusers_valuewrite(int fd, void *value)
{
int			tmp;

	tmp = strlen(value);
	if (write(fd, &tmp, sizeof(tmp)) != sizeof(tmp))
		return 0;
	if (write(fd, value, tmp) != tmp)
		return 0;
	return 1;
}

/**
 * Unserialise a key for the dbusers hashtable from a file
 *
 * @param fd	File descriptor to read from
 * @return 	Pointer to the new key or NULL on error
 */
static void *
dbusers_keyread(int fd)
{
MYSQL_USER_HOST		*dbkey;
int			tmp;

	if ((dbkey = (MYSQL_USER_HOST *)malloc(sizeof(MYSQL_USER_HOST))) == NULL)
		return NULL;
	if (read(fd, &tmp, sizeof(tmp)) != sizeof(tmp))
	{
		free(dbkey);
		return NULL;
	}
	if ((dbkey->user = (char *)malloc(tmp + 1)) == NULL)
	{
		free(dbkey);
		return NULL;
	}
	if (read(fd, dbkey->user, tmp) != tmp)
	{
		free(dbkey->user);
		free(dbkey);
		return NULL;
	}
	dbkey->user[tmp] = 0;	// NULL Terminate
	if (read(fd, &dbkey->ipv4, sizeof(dbkey->ipv4)) != sizeof(dbkey->ipv4))
	{
		free(dbkey->user);
		free(dbkey);
		return NULL;
	}
	if (read(fd, &dbkey->netmask, sizeof(dbkey->netmask)) != sizeof(dbkey->netmask))
	{
		free(dbkey->user);
		free(dbkey);
		return NULL;
	}
	if (read(fd, &tmp, sizeof(tmp)) != sizeof(tmp))
	{
		free(dbkey->user);
		free(dbkey);
		return NULL;
	}
	if (tmp != -1)
	{
		if ((dbkey->resource = (char *)malloc(tmp + 1)) == NULL)
		{
			free(dbkey->user);
			free(dbkey);
			return NULL;
		}
		if (read(fd, dbkey->resource, tmp) != tmp)
		{
			free(dbkey->resource);
			free(dbkey->user);
			free(dbkey);
			return NULL;
		}
	}
	else		// NULL is valid, so represent with a length of -1
	{
		dbkey->resource = NULL;
	}
	return (void *)dbkey;
}

/**
 * Unserialise a value for the dbusers hashtable from a file
 *
 * @param fd	File descriptor to read from
 * @return 	Return the new value data or NULL on error
 */
static void *
dbusers_valueread(int fd)
{
char			*value;
int			tmp;

	if (read(fd, &tmp, sizeof(tmp)) != sizeof(tmp))
		return NULL;
	if ((value = (char *)malloc(tmp + 1)) == NULL)
		return NULL;
	if (read(fd, value, tmp) != tmp)
	{
		free(value);
		return NULL;
	}
	value[tmp] = 0;
	return (void *)value;
}

/**
 * Save the dbusers data to a hashtable file
 *
 * @param users		The hashtable that stores the user data
 * @param filename	The filename to save the data in
 * @return		The number of entries saved
 */
int
dbusers_save(USERS *users, char *filename)
{
	return hashtable_save(users->data, filename, dbusers_keywrite, dbusers_valuewrite);
}

/**
 * Load the dbusers data from a saved hashtable file
 *
 * @param users		The hashtable that stores the user data
 * @param filename	The filename to laod the data from
 * @return		The number of entries loaded
 */
int
dbusers_load(USERS *users, char *filename)
{
	return hashtable_load(users->data, filename, dbusers_keyread, dbusers_valueread);
<<<<<<< HEAD
=======
}

/**
 * Check if the database name contains a wildcard character
 * @param str Database grant
 * @return 1 if the name contains the '%' wildcard character, 0 if it does not
 */
int wildcard_db_grant(char* str)
{
    char* ptr = str;

    while(ptr && *ptr != '\0')
    {
	if(*ptr == '%')
	    return 1;
	ptr++;
    }

    return 0;
}

/**
 *
 * @param users Pointer to USERS struct
 * @param name Username of the client
 * @param host Host address of the client
 * @param password Client password
 * @param anydb If the user has access to all databases
 * @param db Database, in wildcard form
 * @param hash Hashtable with all database names
 * @return number of unique grants generated from wildcard database name
 */
int add_wildcard_users(USERS *users, char* name, char* host, char* password, char* anydb, char* db, HASHTABLE* hash)
{
    HASHITERATOR* iter;
    HASHTABLE* ht = hash;
    char *restr,*ptr,*value;
    int len,err,rval = 0;
    char errbuf[1024];
    regex_t re;

    if(db == NULL || hash == NULL)
	return 0;

    if((restr = malloc(sizeof(char)*strlen(db)*2)) == NULL)
	return 0;
    
    strcpy(restr,db);

    len = strlen(restr);
    ptr = strchr(restr,'%');

    if(ptr == NULL)
    {
	free(restr);
	return 0;
    }

    while(ptr)
    {
	memmove(ptr+1,ptr,(len - (ptr - restr)) + 1);
	*ptr++ = '.';
	*ptr = '*';
	len = strlen(restr);
	ptr = strchr(restr,'%');
    }

    if((err = regcomp(&re,restr,REG_ICASE|REG_NOSUB)))
    {
	regerror(err,&re,errbuf,1024);
	skygw_log_write(LOGFILE_ERROR,"Error: Failed to compile regex "
		"when resolving wildcard database grants: %s",
		 errbuf);
	free(restr);
	return 0;
    }

    iter = hashtable_iterator(ht);

    while(iter && (value = hashtable_next(iter)))
    {
	if(regexec(&re,value,0,NULL,0) == 0)
	{
	    rval += add_mysql_users_with_host_ipv4(users, name, host, password, anydb, value);
	}
    }
    
    hashtable_iterator_free(iter);
    regfree(&re);
    free(restr);

    return rval;
>>>>>>> 71c6ab1d
}<|MERGE_RESOLUTION|>--- conflicted
+++ resolved
@@ -50,6 +50,7 @@
 #include <secrets.h>
 #include <mysql_client_server_protocol.h>
 #include <mysqld_error.h>
+#include <regex.h>
 
 
 #define DEFAULT_CONNECT_TIMEOUT 3
@@ -110,6 +111,16 @@
 int resource_add(HASHTABLE *, char *, char *);
 int resource_hash(char *);
 static int normalize_hostname(char *input_host, char *output_host);
+int wildcard_db_grant(char* str);
+
+int add_wildcard_users(USERS *users,
+		       char* name,
+		       char* host,
+		       char* password,
+		       char* anydb,
+		       char* db,
+		       HASHTABLE* hash);
+
 static int gw_mysql_set_timeouts(
 	MYSQL* handle,
 	int    read_timeout,
@@ -958,9 +969,6 @@
 						     dbnm)));
 			}
 		    }
-<<<<<<< HEAD
-                    rc = add_mysql_users_with_host_ipv4(users, row[0], row[1], password, row[4],havedb ? dbnm : NULL);
-=======
 
 		    if(havedb && wildcard_db_grant(dbnm))
 		    {
@@ -972,7 +980,6 @@
 			rc = add_mysql_users_with_host_ipv4(users, row[0], row[1], password, row[4], havedb ? dbnm : NULL);
 		    }
 		    
->>>>>>> 71c6ab1d
 		    skygw_log_write(LOGFILE_DEBUG,"%s: Adding user:%s host:%s anydb:%s db:%s.",
 			     service->name,row[0],row[1],row[4],
 			     havedb ? dbnm : NULL);
@@ -1446,8 +1453,6 @@
 
 		if (db_grants) {
 			/* we have dbgrants, store them */
-<<<<<<< HEAD
-=======
 
 		    if(wildcard_db_grant(row[5]))
 		    {
@@ -1456,8 +1461,9 @@
 		    }
 		    else
 		    {
->>>>>>> 71c6ab1d
 			rc = add_mysql_users_with_host_ipv4(users, row[0], row[1], password, row[4], row[5]);
+		    }
+
 		} else {
 			/* we don't have dbgrants, simply set ANY DB for the user */	
 			rc = add_mysql_users_with_host_ipv4(users, row[0], row[1], password, "Y", NULL);
@@ -2148,8 +2154,6 @@
 dbusers_load(USERS *users, char *filename)
 {
 	return hashtable_load(users->data, filename, dbusers_keyread, dbusers_valueread);
-<<<<<<< HEAD
-=======
 }
 
 /**
@@ -2242,5 +2246,4 @@
     free(restr);
 
     return rval;
->>>>>>> 71c6ab1d
 }