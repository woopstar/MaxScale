--- conflicted
+++ resolved
@@ -279,39 +279,41 @@
 				char *user;
 				char *auth;
 				char *enable_root_user;
-<<<<<<< HEAD
-                                char *auth_all_servers;
+				char *connection_timeout;
+                char *auth_all_servers;
 				char *strip_db_esc;
-=======
-				char *connection_timeout;
->>>>>>> aa4932bf
 				char *weightby;
 				char *version_string;
 				bool  is_rwsplit = false;
 				bool  is_schemarouter = false;
 				char *allow_localhost_match_wildcard_host;
-				
+
 				obj->element = service_alloc(obj->object, router);
 				user = config_get_value(obj->parameters, "user");
 				auth = config_get_value(obj->parameters, "passwd");
 				enable_root_user = config_get_value(
 							obj->parameters, 
 							"enable_root_user");
-<<<<<<< HEAD
-                                auth_all_servers = config_get_value(
-							obj->parameters, 
-							"auth_all_servers");
-				strip_db_esc = config_get_value(
-							obj->parameters, 
-							"strip_db_esc");
+
+				connection_timeout = 
+                    config_get_value(
+                                     obj->parameters,
+                                     "connection_timeout");
+
+                auth_all_servers = 
+                    config_get_value(
+                                     obj->parameters, 
+                                     "auth_all_servers");
+
+				strip_db_esc = 
+                    config_get_value(
+                                     obj->parameters, 
+                                     "strip_db_esc");
+                
 				allow_localhost_match_wildcard_host =
 					config_get_value(obj->parameters, 
 							"localhost_match_wildcard_host");
-=======
-				connection_timeout = config_get_value(
-							obj->parameters, 
-							"connection_timeout");
->>>>>>> aa4932bf
+
 				weightby = config_get_value(obj->parameters, "weightby");
 			
 				version_string = config_get_value(obj->parameters, 
@@ -321,14 +323,10 @@
 				{
 					is_rwsplit = true;
 				}
-				else if (strncasecmp(router, "schemarouter", strlen("schemarouter")+1) == 0)
-				{
-					is_schemarouter = true;
-				}
-                                else if(strncasecmp(router, "shardrouter", strlen("schemarouter")+1) == 0)
-                                {
-                                    is_schemarouter = true;
-                                }
+
+				char *allow_localhost_match_wildcard_host =
+                                        config_get_value(obj->parameters, "localhost_match_wildcard_host");
+
                                 if (obj->element == NULL) /*< if module load failed */
                                 {
 					LOGIF(LE, (skygw_log_write_flush(
@@ -342,49 +340,36 @@
                                         continue; /*< process next obj */
                                 }
 
-                                if (version_string != NULL) 
-				{
-					((SERVICE *)(obj->element))->version_string = 
-						strdup(version_string);
-				} 
-				else 
-				{
-					if (gateway.version_string != NULL)
-					{
-						((SERVICE *)(obj->element))->version_string = 
-							strdup(gateway.version_string);
-					}
-				}
-				
-				if (is_rwsplit)
-				{
-					max_slave_conn_str = 
-						config_get_value(obj->parameters, 
-								"max_slave_connections");
-						
-					max_slave_rlag_str = 
-						config_get_value(obj->parameters, 
-								"max_slave_replication_lag");
-				}
-				
+                                if (version_string) {
+					((SERVICE *)(obj->element))->version_string = strdup(version_string);
+				} else {
+					if (gateway.version_string)
+						((SERVICE *)(obj->element))->version_string = strdup(gateway.version_string);
+				}
+                                max_slave_conn_str = 
+                                        config_get_value(obj->parameters, 
+                                                         "max_slave_connections");
+                                        
+                                max_slave_rlag_str = 
+                                        config_get_value(obj->parameters, 
+                                                         "max_slave_replication_lag");
+                                        
 				if (enable_root_user)
 					serviceEnableRootUser(
                                                 obj->element, 
                                                 config_truth_value(enable_root_user));
-<<<<<<< HEAD
-                                if(auth_all_servers)
-                                                    serviceAuthAllServers(obj->element, 
-                                                                        config_truth_value(auth_all_servers));
-				if(strip_db_esc)
-                                                    serviceStripDbEsc(obj->element, 
-                                                                        config_truth_value(strip_db_esc));
-=======
+
 				if (connection_timeout)
 					serviceSetTimeout(
-                                                obj->element, 
-                                                atoi(connection_timeout));
-				
->>>>>>> aa4932bf
+                                      obj->element, 
+                                      atoi(connection_timeout));
+
+                if(auth_all_servers)
+                    serviceAuthAllServers(obj->element, 
+                                          config_truth_value(auth_all_servers));
+				if(strip_db_esc)
+                    serviceStripDbEsc(obj->element, 
+                                      config_truth_value(strip_db_esc));
 				if (weightby)
 					serviceWeightBy(obj->element, weightby);
 
@@ -399,7 +384,9 @@
 
 				if (obj->element && user && auth)
 				{
-					serviceSetUser(obj->element, user, auth);
+					serviceSetUser(obj->element, 
+                                                       user, 
+                                                       auth);
 				}
 				else if (user && auth == NULL)
 				{
@@ -411,7 +398,7 @@
 		                                obj->object)));
 				}
 				/** Read, validate and set max_slave_connections */
-				if (is_rwsplit && max_slave_conn_str != NULL)
+				if (max_slave_conn_str != NULL)
                                 {
                                         CONFIG_PARAMETER* param;
                                         bool              succp;
@@ -449,7 +436,7 @@
                                         }
                                 }
                                 /** Read, validate and set max_slave_replication_lag */
-                                if (is_rwsplit && max_slave_rlag_str != NULL)
+                                if (max_slave_rlag_str != NULL)
                                 {
                                         CONFIG_PARAMETER* param;
                                         bool              succp;
@@ -485,58 +472,6 @@
                                                         param->value)));
                                         }
                                 }
-                                
-                                if(is_schemarouter)
-				{
-					CONFIG_PARAMETER* param = NULL;
-					char*             subservices;
-					bool              succp = true;
-					subservices = 
-						config_get_value(obj->parameters,
-								 "subservices");
-					
-					if (subservices != NULL)
-					{
-						param = config_get_param(
-							obj->parameters,
-							"subservices");
-                        
-						if (param == NULL)
-						{
-							succp = false;
-						}
-						else
-						{
-							param->qfd.valstr = strdup(param->value);
-							param->qfd_param_type = STRING_TYPE;
-							succp = service_set_param_value(
-									obj->element,
-									param,
-									subservices,
-									COUNT_NONE,
-									STRING_TYPE);
-						}
-					}
-	
-					if (!succp)
-					{
-						if(param){
-							LOGIF(LM, (skygw_log_write(
-								LOGFILE_MESSAGE,
-								"* Warning : invalid value type "
-								"for parameter \'%s.%s = %s\'\n\tExpected "
-								"type is [master|all] for "
-								"use sql variables in.",
-								((SERVICE*)obj->element)->name,
-								param->name,
-								param->value)));
-						}else{
-							LOGIF(LE, (skygw_log_write(
-								LOGFILE_ERROR,
-								"Error : parameter was NULL")));
-						}
-					}
-				}
                                 /** Parameters for rwsplit router only */
                                 if (is_rwsplit)
 				{
@@ -1384,37 +1319,32 @@
                                         char *user;
 					char *auth;
 					char *enable_root_user;
-<<<<<<< HEAD
-                                        char* auth_all_servers;
+
+					char *connection_timeout;
+
+                    char* auth_all_servers;
 					char* strip_db_esc;
-=======
-					char *connection_timeout;
->>>>>>> aa4932bf
-                                        char* max_slave_conn_str;
-                                        char* max_slave_rlag_str;
+                    char* max_slave_conn_str;
+                    char* max_slave_rlag_str;
 					char *version_string;
 					char *allow_localhost_match_wildcard_host;
 
 					enable_root_user = config_get_value(obj->parameters, "enable_root_user");
+
 					connection_timeout = config_get_value(obj->parameters, "connection_timeout");
 					
-                                        user = config_get_value(obj->parameters,
+                    user = config_get_value(obj->parameters,
                                                                 "user");
 					auth = config_get_value(obj->parameters,
                                                                 "passwd");
-                                        
-                                        auth_all_servers = config_get_value(obj->parameters, "auth_all_servers");
-                                        strip_db_esc = config_get_value(obj->parameters, "strip_db_esc");
+                    
+                    auth_all_servers = config_get_value(obj->parameters, "auth_all_servers");
+                    strip_db_esc = config_get_value(obj->parameters, "strip_db_esc");
 					version_string = config_get_value(obj->parameters, "version_string");
-
-					allow_localhost_match_wildcard_host = 
-						config_get_value(obj->parameters, 
-								 "localhost_match_wildcard_host");
-
-					if (version_string) 
-					{
-						if (service->version_string) 
-						{
+					allow_localhost_match_wildcard_host = config_get_value(obj->parameters, "localhost_match_wildcard_host");
+
+					if (version_string) {
+						if (service->version_string) {
 							free(service->version_string);
 						}
 						service->version_string = strdup(version_string);
@@ -1426,16 +1356,16 @@
                                                                auth);
 						if (enable_root_user)
 							serviceEnableRootUser(service, atoi(enable_root_user));
-<<<<<<< HEAD
+
+						if (connection_timeout)
+							serviceSetTimeout(service, atoi(connection_timeout));
+
+
                                                 if(auth_all_servers)
                                                     serviceAuthAllServers(service, atoi(auth_all_servers));
 						if(strip_db_esc)
                                                     serviceStripDbEsc(service, atoi(strip_db_esc));
-=======
-						if (connection_timeout)
-							serviceSetTimeout(service, atoi(connection_timeout));
-
->>>>>>> aa4932bf
+
 						if (allow_localhost_match_wildcard_host)
 							serviceEnableLocalhostMatchWildcardHost(
 								service,
@@ -1514,24 +1444,21 @@
 							
                                                         if (!succp)
                                                         {
-								if(param)
-								{
-									LOGIF(LM, (skygw_log_write(
-										LOGFILE_MESSAGE,
-										"* Warning : invalid value type "
-										"for parameter \'%s.%s = %s\'\n\tExpected "
-										"type is <int> for maximum "
-										"slave replication lag.",
-										((SERVICE*)obj->element)->name,
-										param->name,
-										param->value)));                                                                
-								}
-								else
-								{
-									LOGIF(LE, (skygw_log_write(
-										LOGFILE_ERROR,
-										"Error : parameter was NULL")));                                                                
-								}
+															if(param){
+                                                                LOGIF(LM, (skygw_log_write(
+                                                                        LOGFILE_MESSAGE,
+                                                                        "* Warning : invalid value type "
+                                                                        "for parameter \'%s.%s = %s\'\n\tExpected "
+                                                                        "type is <int> for maximum "
+                                                                        "slave replication lag.",
+                                                                        ((SERVICE*)obj->element)->name,
+                                                                        param->name,
+                                                                        param->value)));                                                                
+															}else{
+                                                                LOGIF(LE, (skygw_log_write(
+                                                                        LOGFILE_ERROR,
+                                                                        "Error : parameter was NULL")));                                                                
+															}
                                                         }
                                                 }
 					}
@@ -1540,69 +1467,58 @@
 				}
 				else
 				{
-                                        char *user;
+                    char *user;
 					char *auth;
 					char *enable_root_user;
 					char *connection_timeout;
 					char *allow_localhost_match_wildcard_host;
-                                        char *auth_all_servers;
-                                        char *strip_db_esc;
+                    char *auth_all_servers;
+                    char *strip_db_esc;
+
 					enable_root_user = 
                                                 config_get_value(obj->parameters, 
                                                                  "enable_root_user");
 					
-<<<<<<< HEAD
+
+					connection_timeout = config_get_value(obj->parameters,
+                                                          "connection_timeout");
+					
 					auth_all_servers = 
                                                 config_get_value(obj->parameters, 
                                                                  "auth_all_servers");
 					strip_db_esc = 
                                                 config_get_value(obj->parameters, 
                                                                  "strip_db_esc");
-=======
-					connection_timeout = 
-                                                config_get_value(obj->parameters, 
-                                                                 "connection_timeout");
-					
->>>>>>> aa4932bf
+
 					allow_localhost_match_wildcard_host = 
-						config_get_value(obj->parameters, 
-								 "localhost_match_wildcard_host");
-
-                                        user = config_get_value(obj->parameters,
-                                                                "user");
+
+						config_get_value(obj->parameters, "localhost_match_wildcard_host");
+                    
+                    user = config_get_value(obj->parameters,
+                                            "user");
 					auth = config_get_value(obj->parameters,
-                                                                "passwd");
+                                            "passwd");
 					obj->element = service_alloc(obj->object,
-                                                                     router);
-
+                                                 router);
+                    
 					if (obj->element && user && auth)
                                         {
 						serviceSetUser(obj->element,
                                                                user,
                                                                auth);
 						if (enable_root_user)
-<<<<<<< HEAD
-							serviceEnableRootUser(obj->element, 
-									      atoi(enable_root_user));
-                                                if(auth_all_servers)
-                                                    serviceAuthAllServers(obj->element, atoi(auth_all_servers));
-						if(strip_db_esc)
-                                                    serviceStripDbEsc(obj->element, atoi(strip_db_esc));
-                                                
-=======
 							serviceEnableRootUser(obj->element, atoi(enable_root_user));
 
 						if (connection_timeout)
 							serviceSetTimeout(obj->element, atoi(connection_timeout));
 
->>>>>>> aa4932bf
 						if (allow_localhost_match_wildcard_host)
 							serviceEnableLocalhostMatchWildcardHost(
 								obj->element,
 								atoi(allow_localhost_match_wildcard_host));
                                         }
 				}
-			} /*< if router */
+			}
 			else
 			{
 				obj->element = NULL;
@@ -1818,21 +1734,18 @@
                 "servers",
                 "user",
                 "passwd",
-		"enable_root_user",
-<<<<<<< HEAD
+                "enable_root_user",
+                "connection_timeout",
                 "auth_all_servers",
-		"strip_db_esc",
-=======
-		"connection_timeout",
->>>>>>> aa4932bf
-		"localhost_match_wildcard_host",
+                "strip_db_esc",
+                "localhost_match_wildcard_host",
                 "max_slave_connections",
                 "max_slave_replication_lag",
-		"use_sql_variables_in",		/*< rwsplit only */
-		"subservices",
-		"version_string",
-		"filters",
-		"weightby",
+                "use_sql_variables_in",		/*< rwsplit only */
+                "subservices",
+                "version_string",
+                "filters",
+                "weightby",
                 NULL
         };
 
