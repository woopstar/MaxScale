--- conflicted
+++ resolved
@@ -615,13 +615,9 @@
   BINARY
   /*CASCADE*/ CAST CLOSE COLUMNKW COLUMNS COMMENT CONCURRENT /*CONFLICT*/
   DATA /*DATABASE*/ DEALLOCATE DEFERRED /*DESC*/ /*DETACH*/ DUMPFILE
-<<<<<<< HEAD
+  /*EACH*/ END ENGINE ENUM EXCLUSIVE /*EXPLAIN*/
   /*EACH*/ END ENUM EXCLUSIVE /*EXPLAIN*/
   FIRST FLUSH /*FOR*/ FORMAT
-=======
-  /*EACH*/ END ENGINE ENUM EXCLUSIVE /*EXPLAIN*/
-  FIRST FLUSH /*FOR*/
->>>>>>> 041b7751
   GLOBAL
   // TODO: IF is a reserved word and should not automatically convert into an identifer.
   IF IMMEDIATE INITIALLY INSTEAD
