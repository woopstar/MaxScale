/**
 * @section LICENCE
 *
 * This file is distributed as part of the MariaDB Corporation MaxScale. It is
 * free software: you can redistribute it and/or modify it under
 * the terms of the GNU General Public License as published by the
 * Free Software Foundation, version 2.
 *
 * This program is distributed in the hope that it will be useful,
 * but WITHOUT ANY WARRANTY; without even the implied warranty of
 * MERCHANTABILITY or FITNESS FOR A PARTICULAR PURPOSE.  See the
 * GNU General Public License for more details.
 *
 * You should have received a copy of the GNU General Public License
 * along with this program; if not, write to the Free Software
 * Foundation, Inc., 51 Franklin Street, Fifth Floor, Boston, MA
 * 02110-1301 USA.
 *
 * Copyright MariaDB Corporation Ab
 *
 * @file
 *
 */

#define EMBEDDED_LIBRARY
#define MYSQL_YACC
#define MYSQL_LEX012
#define MYSQL_SERVER
#if defined(MYSQL_CLIENT)
#undef MYSQL_CLIENT
#endif
#include <my_config.h>
#include <mysql.h>
#include <my_sys.h>
#include <my_global.h>
#include <my_dbug.h>
#include <my_base.h>
#include <sql_list.h>
#include <mysqld_error.h>
#include <sql_class.h>
#include <sql_lex.h>
#include <embedded_priv.h>
#include <sql_class.h>
#include <sql_lex.h>
#include <sql_parse.h>
#include <errmsg.h>
#include <client_settings.h>
// In client_settings.h mysql_server_init and mysql_server_end are defined to
// mysql_client_plugin_init and mysql_client_plugin_deinit respectively.
// Those must be undefined, so that we here really call mysql_server_[init|end].
#undef mysql_server_init
#undef mysql_server_end
#include <set_var.h>
#include <strfunc.h>
#include <item_func.h>

#include <pthread.h>

#include <maxscale/debug.h>
#include <maxscale/log_manager.h>
#include <maxscale/platform.h>
#include <maxscale/query_classifier.h>
// <maxscale/protocol/mysql.h> assumes it is being compiled agains Connector-C,
// so we need to make certain Connector-C constants visible.
#define MYSQL_COM_QUIT        COM_QUIT
#define MYSQL_COM_INIT_DB     COM_INIT_DB
#define MYSQL_COM_CHANGE_USER COM_CHANGE_USER
#include <maxscale/protocol/mysql.h>
#include <maxscale/paths.h>
#include <maxscale/utils.h>

#include <stdio.h>
#include <stdlib.h>
#include <string.h>
#include <stdarg.h>

/**
 * Defines what a particular name should be mapped to.
 */
typedef struct name_mapping
{
    const char* from;
    const char* to;
} NAME_MAPPING;

static NAME_MAPPING function_name_mappings_default[] =
{
    { NULL, NULL }
};

static NAME_MAPPING function_name_mappings_oracle[] =
{
    { "concat_operator_oracle", "concat" },
    { "case", "decode" },
    { NULL, NULL }
};

static const char* map_function_name(NAME_MAPPING* function_name_mappings, const char* from)
{
    NAME_MAPPING* map = function_name_mappings;
    const char* to = NULL;

    while (!to && map->from)
    {
        if (strcasecmp(from, map->from) == 0)
        {
            to = map->to;
        }
        else
        {
            ++map;
        }
    }

    return to ? to : from;
}

#define MYSQL_COM_QUERY_HEADER_SIZE 5 /*< 3 bytes size, 1 sequence, 1 command */
#define MAX_QUERYBUF_SIZE 2048
typedef struct parsing_info_st
{
#if defined(SS_DEBUG)
    skygw_chk_t pi_chk_top;
#endif
    void* pi_handle; /*< parsing info object pointer */
    char* pi_query_plain_str; /*< query as plain string */
    void (*pi_done_fp)(void *); /*< clean-up function for parsing info */
    QC_FIELD_INFO* field_infos;
    size_t field_infos_len;
    size_t field_infos_capacity;
    QC_FUNCTION_INFO* function_infos;
    size_t function_infos_len;
    size_t function_infos_capacity;
    GWBUF* preparable_stmt;
    qc_parse_result_t result;
    int32_t type_mask;
    NAME_MAPPING* function_name_mappings;
#if defined(SS_DEBUG)
    skygw_chk_t pi_chk_tail;
#endif
} parsing_info_t;

static thread_local struct
{
    // The version information is not used; the embedded library parses according
    // to the version of the embedded library it has been linked with. However, we
    // need to store the information so that qc_[get|set]_server_version will work.
    uint64_t version;
} this_thread;

#define QTYPE_LESS_RESTRICTIVE_THAN_WRITE(t) (t<QUERY_TYPE_WRITE ? true : false)

static THD* get_or_create_thd_for_parsing(MYSQL* mysql, char* query_str);
static unsigned long set_client_flags(MYSQL* mysql);
static bool create_parse_tree(THD* thd);
static uint32_t resolve_query_type(parsing_info_t*, THD* thd);
static bool skygw_stmt_causes_implicit_commit(LEX* lex, int* autocommit_stmt);

static int is_autocommit_stmt(LEX* lex);
static parsing_info_t* parsing_info_init(void (*donefun)(void *));
static void parsing_info_set_plain_str(void* ptr, char* str);
/** Free THD context and close MYSQL */
static void parsing_info_done(void* ptr);
static TABLE_LIST* skygw_get_affected_tables(void* lexptr);
static bool ensure_query_is_parsed(GWBUF* query);
static bool parse_query(GWBUF* querybuf);
static bool query_is_parsed(GWBUF* buf);
int32_t qc_mysql_get_field_info(GWBUF* buf, const QC_FIELD_INFO** infos, uint32_t* n_infos);


#if MYSQL_VERSION_MAJOR >= 10 && MYSQL_VERSION_MINOR >= 3
inline void get_string_and_length(const LEX_CSTRING& ls, const char** s, size_t* length)
{
    *s = ls.str;
    *length = ls.length;
}
#else
inline void get_string_and_length(const char* cs, const char** s, size_t* length)
{
    *s = cs;
    *length = cs ? strlen(cs) : 0;
}
#endif

static struct
{
    qc_sql_mode_t   sql_mode;
    pthread_mutex_t sql_mode_mutex;
    NAME_MAPPING*   function_name_mappings;
} this_unit =
{
    QC_SQL_MODE_DEFAULT,
    PTHREAD_MUTEX_INITIALIZER,
    function_name_mappings_default
};

static thread_local struct
{
    qc_sql_mode_t sql_mode;
    NAME_MAPPING* function_name_mappings;
} this_thread =
{
    QC_SQL_MODE_DEFAULT,
    function_name_mappings_default
};

/**
 * Ensures that the query is parsed. If it is not already parsed, it
 * will be parsed.
 *
 * @return true if the query is parsed, false otherwise.
 */
bool ensure_query_is_parsed(GWBUF* query)
{
    bool parsed = query_is_parsed(query);

    if (!parsed)
    {
        // Instead of modifying global_system_variables, from which
        // thd->variables.sql_mode will be initialied, we should modify
        // thd->variables.sql_mode _after_ it has been created and
        // initialized.
        //
        // However, for whatever reason, the offset of that variable is
        // different when accessed from within libmysqld and qc_mysqlembedded,
        // so we will not modify the right variable even if it appears we do.
        //
        // So, for the time being we modify global_system_variables.sql_mode and
        // serialize the parsing. That's ok, since qc_mysqlembedded is only
        // used for verifying the behaviour of qc_sqlite.

        ss_debug(int rv);

        ss_debug(rv = )pthread_mutex_lock(&this_unit.sql_mode_mutex);
        ss_dassert(rv == 0);

        if (this_thread.sql_mode == QC_SQL_MODE_ORACLE)
        {
            global_system_variables.sql_mode |= MODE_ORACLE;
        }
        else
        {
            global_system_variables.sql_mode &= ~MODE_ORACLE;
        }

        parsed = parse_query(query);

        ss_debug(rv = )pthread_mutex_unlock(&this_unit.sql_mode_mutex);
        ss_dassert(rv == 0);

        if (!parsed)
        {
            MXS_ERROR("Unable to parse query, out of resources?");
        }
    }

    return parsed;
}

int32_t qc_mysql_parse(GWBUF* querybuf, uint32_t collect, int32_t* result)
{
    bool parsed = ensure_query_is_parsed(querybuf);

    // Since the query is parsed using the same parser - subject to version
    // differences between the embedded library and the server - either the
    // query is valid and hence correctly parsed, or the query is invalid in
    // which case the server will also consider it invalid and reject it. So,
    // it's always ok to claim it has been parsed.

    if (parsed)
    {
        parsing_info_t* pi = (parsing_info_t*) gwbuf_get_buffer_object_data(querybuf,
                                                                            GWBUF_PARSING_INFO);
        ss_dassert(pi);

        *result = pi->result;
    }
    else
    {
        *result = QC_QUERY_INVALID;
    }

    return QC_RESULT_OK;
}

int32_t qc_mysql_get_type_mask(GWBUF* querybuf, uint32_t* type_mask)
{
    int32_t rv = QC_RESULT_OK;

    *type_mask = QUERY_TYPE_UNKNOWN;
    MYSQL* mysql;
    bool succp;

    ss_info_dassert(querybuf != NULL, ("querybuf is NULL"));

    if (querybuf == NULL)
    {
        succp = false;
        goto retblock;
    }

    succp = ensure_query_is_parsed(querybuf);

    /** Read thd pointer and resolve the query type with it. */
    if (succp)
    {
        parsing_info_t* pi;

        pi = (parsing_info_t*) gwbuf_get_buffer_object_data(querybuf,
                                                            GWBUF_PARSING_INFO);

        if (pi != NULL)
        {
            mysql = (MYSQL *) pi->pi_handle;

            /** Find out the query type */
            if (mysql != NULL)
            {
                *type_mask = resolve_query_type(pi, (THD *) mysql->thd);
#if MYSQL_VERSION_MAJOR >= 10 && MYSQL_VERSION_MINOR >= 3
                // If in 10.3 mode we need to ensure that sequence related functions
                // are taken into account. That we can ensure by querying for the fields.
                const QC_FIELD_INFO* field_infos;
                uint32_t n_field_infos;

                rv = qc_mysql_get_field_info(querybuf, &field_infos, &n_field_infos);

                if (rv == QC_RESULT_OK)
                {
                    *type_mask |= pi->type_mask;
                }
#endif
            }
        }
    }

retblock:
    return rv;
}

/**
 * Create parsing info and try to parse the query included in the query buffer.
 * Store pointer to created parse_tree_t object to buffer.
 *
 * @param querybuf buffer including the query and possibly the parsing information
 *
 * @return true if succeed, false otherwise
 */
static bool parse_query(GWBUF* querybuf)
{
    bool succp;
    THD* thd;
    uint8_t* data;
    size_t len;
    char* query_str = NULL;
    parsing_info_t* pi;

    CHK_GWBUF(querybuf);
    /** Do not parse without releasing previous parse info first */
    ss_dassert(!query_is_parsed(querybuf));

    if (querybuf == NULL || query_is_parsed(querybuf))
    {
        MXS_ERROR("Query is NULL (%p) or query is already parsed.", querybuf);
        return false;
    }

    /** Create parsing info */
    pi = parsing_info_init(parsing_info_done);

    if (pi == NULL)
    {
        MXS_ERROR("Parsing info initialization failed.");
        succp = false;
        goto retblock;
    }

    /** Extract query and copy it to different buffer */
    data = (uint8_t*) GWBUF_DATA(querybuf);
    len = MYSQL_GET_PAYLOAD_LEN(data) - 1; /*< distract 1 for packet type byte */


    if (len < 1 || len >= ~((size_t) 0) - 1 || (query_str = (char *) malloc(len + 1)) == NULL)
    {
        /** Free parsing info data */
        MXS_ERROR("Length (%lu) is 0 or query string allocation failed (%p). Buffer is %lu bytes.",
                  len, query_str, GWBUF_LENGTH(querybuf));
        parsing_info_done(pi);
        succp = false;
        goto retblock;
    }

    memcpy(query_str, &data[5], len);
    memset(&query_str[len], 0, 1);
    parsing_info_set_plain_str(pi, query_str);

    /** Get one or create new THD object to be use in parsing */
    thd = get_or_create_thd_for_parsing((MYSQL *) pi->pi_handle, query_str);

    if (thd == NULL)
    {
        MXS_ERROR("THD creation failed.");
        /** Free parsing info data */
        parsing_info_done(pi);
        succp = false;
        goto retblock;
    }

    /**
     * Create parse_tree inside thd.
     * thd and lex are readable even if creating parse tree fails.
     */
    if (create_parse_tree(thd))
    {
        pi->result = QC_QUERY_PARSED;
    }

    /** Add complete parsing info struct to the query buffer */
    gwbuf_add_buffer_object(querybuf,
                            GWBUF_PARSING_INFO,
                            (void *) pi,
                            parsing_info_done);

    succp = true;
retblock:
    return succp;
}

/**
 * If buffer has non-NULL gwbuf_parsing_info it is parsed and it has parsing
 * information included.
 *
 * @param buf buffer being examined
 *
 * @return true or false
 */
static bool query_is_parsed(GWBUF* buf)
{
    CHK_GWBUF(buf);
    return (buf != NULL && GWBUF_IS_PARSED(buf));
}

/**
 * Create a thread context, thd, init embedded server, connect to it, and allocate
 * query to thd.
 *
 * Parameters:
 * @param mysql         Database handle
 *
 * @param query_str     Query in plain txt string
 *
 * @return Thread context pointer
 *
 */
static THD* get_or_create_thd_for_parsing(MYSQL* mysql, char* query_str)
{
    THD* thd = NULL;
    unsigned long client_flags;
    char* db = mysql->options.db;
    bool failp = FALSE;
    size_t query_len;

    ss_info_dassert(mysql != NULL, ("mysql is NULL"));
    ss_info_dassert(query_str != NULL, ("query_str is NULL"));

    query_len = strlen(query_str);
    client_flags = set_client_flags(mysql);

    /** Get THD.
     * NOTE: Instead of creating new every time, THD instance could
     * be get from a pool of them.
     */
    thd = (THD *) create_embedded_thd(client_flags);

    if (thd == NULL)
    {
        MXS_ERROR("Failed to create thread context for parsing.");
        goto return_thd;
    }

    mysql->thd = thd;
    init_embedded_mysql(mysql, client_flags);
    failp = check_embedded_connection(mysql, db);

    if (failp)
    {
        MXS_ERROR("Call to check_embedded_connection failed.");
        goto return_err_with_thd;
    }

    thd->clear_data_list();

    /** Check that we are calling the client functions in right order */
    if (mysql->status != MYSQL_STATUS_READY)
    {
        set_mysql_error(mysql, CR_COMMANDS_OUT_OF_SYNC, unknown_sqlstate);
        MXS_ERROR("Invalid status %d in embedded server.",
                  mysql->status);
        goto return_err_with_thd;
    }

    /** Clear result variables */
    thd->current_stmt = NULL;
    thd->store_globals();
    /**
     * We have to call free_old_query before we start to fill mysql->fields
     * for new query. In the case of embedded server we collect field data
     * during query execution (not during data retrieval as it is in remote
     * client). So we have to call free_old_query here
     */
    free_old_query(mysql);
    thd->extra_length = query_len;
    thd->extra_data = query_str;
    alloc_query(thd, query_str, query_len);
    goto return_thd;

return_err_with_thd:
    (*mysql->methods->free_embedded_thd)(mysql);
    thd = 0;
    mysql->thd = 0;
return_thd:
    return thd;
}

/**
 * @node  Set client flags. This is copied from libmysqld.c:mysql_real_connect
 *
 * Parameters:
 * @param mysql - <usage>
 *          <description>
 *
 * @return
 *
 *
 * @details (write detailed description here)
 *
 */
static unsigned long set_client_flags(MYSQL* mysql)
{
    unsigned long f = 0;

    f |= mysql->options.client_flag;

    /* Send client information for access check */
    f |= CLIENT_CAPABILITIES;

    if (f & CLIENT_MULTI_STATEMENTS)
    {
        f |= CLIENT_MULTI_RESULTS;
    }

    /**
     * No compression in embedded as we don't send any data,
     * and no pluggable auth, as we cannot do a client-server dialog
     */
    f &= ~(CLIENT_COMPRESS | CLIENT_PLUGIN_AUTH);

    if (mysql->options.db != NULL)
    {
        f |= CLIENT_CONNECT_WITH_DB;
    }

    return f;
}

static bool create_parse_tree(THD* thd)
{
    Parser_state parser_state;
    bool failp = FALSE;
    const char* virtual_db = "skygw_virtual";

    if (parser_state.init(thd, thd->query(), thd->query_length()))
    {
        failp = TRUE;
        goto return_here;
    }

    thd->reset_for_next_command();

    /**
     * Set some database to thd so that parsing won't fail because of
     * missing database. Then parse.
     */
    failp = thd->set_db(virtual_db, strlen(virtual_db));

    if (failp)
    {
        MXS_ERROR("Failed to set database in thread context.");
    }

    failp = parse_sql(thd, &parser_state, NULL);

    if (failp)
    {
        MXS_DEBUG("%lu [readwritesplit:create_parse_tree] failed to "
                  "create parse tree.",
                  pthread_self());
    }

return_here:
    return !failp;
}

/**
 * Sniff whether the statement is
 *
 *    SET ROLE ...
 *    SET NAMES ...
 *    SET PASSWORD ...
 *    SET CHARACTER ...
 *
 * Depending on what kind of SET statement it is, the parser of the embedded
 * library creates instances of set_var_user, set_var, set_var_password,
 * set_var_role, etc. that all are derived from set_var_base. However, there
 * is no type-information available in set_var_base, which is the type of the
 * instances when accessed from the lexer. Consequently, we cannot know what
 * kind of statment it is based on that, only whether it is a system variable
 * or not.
 *
 * Consequently, we just look at the string and deduce whether it is a
 * set [ROLE|NAMES|PASSWORD|CHARACTER] statement.
 */
bool is_set_specific(const char* s)
{
    bool rv = false;

    // Remove space from the beginning.
    while (isspace(*s))
    {
        ++s;
    }

    const char* token = s;

    // Find next non-space character.
    while (!isspace(*s) && (*s != 0))
    {
        ++s;
    }

    if (s - token == 3) // Might be "set"
    {
        if (strncasecmp(token, "set", 3) == 0)
        {
            // YES it was!
            while (isspace(*s))
            {
                ++s;
            }

            token = s;

            while (!isspace(*s) && (*s != 0) && (*s != '='))
            {
                ++s;
            }

            if (s - token == 4) // Might be "role"
            {
                if (strncasecmp(token, "role", 4) == 0)
                {
                    // YES it was!
                    rv = true;
                }
            }
            else if (s - token == 5) // Might be "names"
            {
                if (strncasecmp(token, "names", 5) == 0)
                {
                    // YES it was!
                    rv = true;
                }
            }
            else if (s - token == 8) // Might be "password
            {
                if (strncasecmp(token, "password", 8) == 0)
                {
                    // YES it was!
                    rv = true;
                }
            }
            else if (s - token == 9) // Might be "character"
            {
                if (strncasecmp(token, "character", 9) == 0)
                {
                    // YES it was!
                    rv = true;
                }
            }
        }
    }

    return rv;
}

/**
 * Detect query type by examining parsed representation of it.
 *
 * @param pi    The parsing info.
 * @param thd   MariaDB thread context.
 *
 * @return Copy of query type value.
 *
 *
 * @details Query type is deduced by checking for certain properties
 * of them. The order is essential. Some SQL commands have multiple
 * flags set and changing the order in which flags are tested,
 * the resulting type may be different.
 *
 */
static uint32_t resolve_query_type(parsing_info_t *pi, THD* thd)
{
    qc_query_type_t qtype = QUERY_TYPE_UNKNOWN;
    uint32_t type = QUERY_TYPE_UNKNOWN;
    int set_autocommit_stmt = -1; /*< -1 no, 0 disable, 1 enable */
    LEX* lex;
    Item* item;
    /**
     * By default, if sql_log_bin, that is, recording data modifications
     * to binary log, is disabled, gateway treats operations normally.
     * Effectively nothing is replicated.
     * When force_data_modify_op_replication is TRUE, gateway distributes
     * all write operations to all nodes.
     */
#if defined(NOT_IN_USE)
    bool force_data_modify_op_replication;
    force_data_modify_op_replication = FALSE;
#endif /* NOT_IN_USE */
    ss_info_dassert(thd != NULL, ("thd is NULL\n"));

    lex = thd->lex;

    /** SELECT ..INTO variable|OUTFILE|DUMPFILE */
    if (lex->result != NULL)
    {
        type = QUERY_TYPE_GSYSVAR_WRITE;
        goto return_qtype;
    }

    if (lex->describe)
    {
        type = QUERY_TYPE_READ;
        goto return_qtype;
    }

    if (skygw_stmt_causes_implicit_commit(lex, &set_autocommit_stmt))
    {
        if (MXS_LOG_PRIORITY_IS_ENABLED(LOG_INFO))
        {
            if (sql_command_flags[lex->sql_command] &
                CF_IMPLICT_COMMIT_BEGIN)
            {
                MXS_INFO("Implicit COMMIT before executing the next command.");
            }
            else if (sql_command_flags[lex->sql_command] &
                     CF_IMPLICIT_COMMIT_END)
            {
                MXS_INFO("Implicit COMMIT after executing the next command.");
            }
        }

        if (set_autocommit_stmt == 1)
        {
            type |= QUERY_TYPE_ENABLE_AUTOCOMMIT;
        }

        type |= QUERY_TYPE_COMMIT;
    }

    if (set_autocommit_stmt == 0)
    {
        if (MXS_LOG_PRIORITY_IS_ENABLED(LOG_INFO))
        {
            MXS_INFO("Disable autocommit : implicit START TRANSACTION"
                     " before executing the next command.");
        }

        type |= QUERY_TYPE_DISABLE_AUTOCOMMIT;
        type |= QUERY_TYPE_BEGIN_TRX;
    }

    if (lex->option_type == OPT_GLOBAL)
    {
        /**
         * SHOW syntax http://dev.mysql.com/doc/refman/5.6/en/show.html
         */
        if (lex->sql_command == SQLCOM_SHOW_VARIABLES)
        {
            type |= QUERY_TYPE_GSYSVAR_READ;
        }
        /**
         * SET syntax http://dev.mysql.com/doc/refman/5.6/en/set-statement.html
         */
        else if (lex->sql_command == SQLCOM_SET_OPTION)
        {
            type |= QUERY_TYPE_GSYSVAR_WRITE;
        }

        /*
         * SHOW GLOBAL STATUS - Route to master
         */
        else if (lex->sql_command == SQLCOM_SHOW_STATUS)
        {
            type = QUERY_TYPE_WRITE;
        }
        /**
         * REVOKE ALL, ASSIGN_TO_KEYCACHE,
         * PRELOAD_KEYS, FLUSH, RESET, CREATE|ALTER|DROP SERVER
         */

        else
        {
            type |= QUERY_TYPE_GSYSVAR_WRITE;
        }

        goto return_qtype;
    }
    else if (lex->option_type == OPT_SESSION)
    {
        /**
         * SHOW syntax http://dev.mysql.com/doc/refman/5.6/en/show.html
         */
        if (lex->sql_command == SQLCOM_SHOW_VARIABLES)
        {
            type |= QUERY_TYPE_SYSVAR_READ;
        }
        /**
         * SET syntax http://dev.mysql.com/doc/refman/5.6/en/set-statement.html
         */
        else if (lex->sql_command == SQLCOM_SET_OPTION)
        {
            /** Either user- or system variable write */
            if (is_set_specific(pi->pi_query_plain_str))
            {
                type |= QUERY_TYPE_GSYSVAR_WRITE;
            }
            else
            {
                List_iterator<set_var_base> ilist(lex->var_list);
                size_t n = 0;

                while (set_var_base *var = ilist++)
                {
                    if (var->is_system())
                    {
                        type |= QUERY_TYPE_GSYSVAR_WRITE;
                    }
                    else
                    {
                        type |= QUERY_TYPE_USERVAR_WRITE;
                    }
                    ++n;
                }

                if (n == 0)
                {
                    type |= QUERY_TYPE_GSYSVAR_WRITE;
                }
            }
        }
        else
        {
            type |= QUERY_TYPE_READ;
        }

        goto return_qtype;
    }

    /**
     * 1:ALTER TABLE, TRUNCATE, REPAIR, OPTIMIZE, ANALYZE, CHECK.
     * 2:CREATE|ALTER|DROP|TRUNCATE|RENAME TABLE, LOAD, CREATE|DROP|ALTER DB,
     *   CREATE|DROP INDEX, CREATE|DROP VIEW, CREATE|DROP TRIGGER,
     *   CREATE|ALTER|DROP EVENT, UPDATE, INSERT, INSERT(SELECT),
     *   DELETE, REPLACE, REPLACE(SELECT), CREATE|RENAME|DROP USER,
     *   GRANT, REVOKE, OPTIMIZE, CREATE|ALTER|DROP FUNCTION|PROCEDURE,
     *   CREATE SPFUNCTION, INSTALL|UNINSTALL PLUGIN
     */
    if (is_log_table_write_query(lex->sql_command) ||
        is_update_query(lex->sql_command))
    {
#if defined(NOT_IN_USE)

        if (thd->variables.sql_log_bin == 0 &&
            force_data_modify_op_replication)
        {
            /** Not replicated */
            type |= QUERY_TYPE_SESSION_WRITE;
        }
        else
#endif /* NOT_IN_USE */
        {
            /** Written to binlog, that is, replicated except tmp tables */
            type |= QUERY_TYPE_WRITE; /*< to master */

            if (lex->sql_command == SQLCOM_CREATE_TABLE &&
                (lex->create_info.options & HA_LEX_CREATE_TMP_TABLE))
            {
                type |= QUERY_TYPE_CREATE_TMP_TABLE; /*< remember in router */
            }
        }
    }

    /** Try to catch session modifications here */
    switch (lex->sql_command)
    {
    case SQLCOM_EMPTY_QUERY:
        type |= QUERY_TYPE_READ;
        break;

    case SQLCOM_CHANGE_DB:
        type |= QUERY_TYPE_SESSION_WRITE;
        break;

    case SQLCOM_DEALLOCATE_PREPARE:
        type |= QUERY_TYPE_WRITE;
        break;

    case SQLCOM_SELECT:
        type |= QUERY_TYPE_READ;
        break;

    case SQLCOM_CALL:
        type |= QUERY_TYPE_WRITE;
        break;

    case SQLCOM_BEGIN:
        type |= QUERY_TYPE_BEGIN_TRX;
        if (lex->start_transaction_opt & MYSQL_START_TRANS_OPT_READ_WRITE)
        {
            type |= QUERY_TYPE_WRITE;
        }
        else if (lex->start_transaction_opt & MYSQL_START_TRANS_OPT_READ_ONLY)
        {
            type |= QUERY_TYPE_READ;
        }
        goto return_qtype;
        break;

    case SQLCOM_COMMIT:
        type |= QUERY_TYPE_COMMIT;
        goto return_qtype;
        break;

    case SQLCOM_ROLLBACK:
        type |= QUERY_TYPE_ROLLBACK;
        goto return_qtype;
        break;

    case SQLCOM_PREPARE:
        type |= QUERY_TYPE_PREPARE_NAMED_STMT;
        goto return_qtype;
        break;

    case SQLCOM_SHOW_DATABASES:
        type |= QUERY_TYPE_SHOW_DATABASES;
        goto return_qtype;
        break;

    case SQLCOM_SHOW_TABLES:
        type |= QUERY_TYPE_SHOW_TABLES;
        goto return_qtype;
        break;

    case SQLCOM_SHOW_CREATE:
    case SQLCOM_SHOW_CREATE_DB:
    case SQLCOM_SHOW_CREATE_FUNC:
    case SQLCOM_SHOW_CREATE_PROC:
    case SQLCOM_SHOW_FIELDS:
    case SQLCOM_SHOW_FUNC_CODE:
    case SQLCOM_SHOW_GRANTS:
    case SQLCOM_SHOW_PROC_CODE:
    case SQLCOM_SHOW_SLAVE_HOSTS:
    case SQLCOM_SHOW_SLAVE_STAT:
    case SQLCOM_SHOW_STATUS:
        type |= QUERY_TYPE_READ;
        goto return_qtype;
        break;

    case SQLCOM_END:
        goto return_qtype;
        break;

    default:
        type |= QUERY_TYPE_WRITE;
        break;
    }

#if defined(UPDATE_VAR_SUPPORT)

    if (QTYPE_LESS_RESTRICTIVE_THAN_WRITE(type))
#endif
        // TODO: This test is meaningless, since at this point
        // TODO: qtype (not type) is QUERY_TYPE_UNKNOWN.
        if (qc_query_is_type(qtype, QUERY_TYPE_UNKNOWN) ||
            qc_query_is_type(qtype, QUERY_TYPE_LOCAL_READ) ||
            qc_query_is_type(qtype, QUERY_TYPE_READ) ||
            qc_query_is_type(qtype, QUERY_TYPE_USERVAR_READ) ||
            qc_query_is_type(qtype, QUERY_TYPE_SYSVAR_READ) ||
            qc_query_is_type(qtype, QUERY_TYPE_GSYSVAR_READ))
        {
            /**
             * These values won't change qtype more restrictive than write.
             * UDFs and procedures could possibly cause session-wide write,
             * but unless their content is replicated this is a limitation
             * of this implementation.
             * In other words : UDFs and procedures are not allowed to
             * perform writes which are not replicated but need to repeat
             * in every node.
             * It is not sure if such statements exist. vraa 25.10.13
             */

            /**
             * Search for system functions, UDFs and stored procedures.
             */
            for (item = thd->free_list; item != NULL; item = item->next)
            {
                Item::Type itype;

                itype = item->type();

                if (itype == Item::SUBSELECT_ITEM)
                {
                    continue;
                }
                else if (itype == Item::FUNC_ITEM)
                {
                    int func_qtype = QUERY_TYPE_UNKNOWN;
                    /**
                     * Item types:
                     * FIELD_ITEM = 0, FUNC_ITEM,
                     * SUM_FUNC_ITEM,  STRING_ITEM,    INT_ITEM,
                     * REAL_ITEM,      NULL_ITEM,      VARBIN_ITEM,
                     * COPY_STR_ITEM,  FIELD_AVG_ITEM,
                     * DEFAULT_VALUE_ITEM,             PROC_ITEM,
                     * COND_ITEM,      REF_ITEM,       FIELD_STD_ITEM,
                     * FIELD_VARIANCE_ITEM,
                     * INSERT_VALUE_ITEM,
                     * SUBSELECT_ITEM, ROW_ITEM,       CACHE_ITEM,
                     * TYPE_HOLDER,    PARAM_ITEM,
                     * TRIGGER_FIELD_ITEM,             DECIMAL_ITEM,
                     * XPATH_NODESET,  XPATH_NODESET_CMP,
                     * VIEW_FIXER_ITEM,
                     * EXPR_CACHE_ITEM == 27
                     **/

                    Item_func::Functype ftype;
                    ftype = ((Item_func*) item)->functype();

                    /**
                     * Item_func types:
                     *
                     * UNKNOWN_FUNC = 0,EQ_FUNC,      EQUAL_FUNC,
                     * NE_FUNC,         LT_FUNC,      LE_FUNC,
                     * GE_FUNC,         GT_FUNC,      FT_FUNC,
                     * LIKE_FUNC == 10, ISNULL_FUNC,  ISNOTNULL_FUNC,
                     * COND_AND_FUNC,   COND_OR_FUNC, XOR_FUNC,
                     * BETWEEN,         IN_FUNC,
                     * MULT_EQUAL_FUNC, INTERVAL_FUNC,
                     * ISNOTNULLTEST_FUNC == 20,
                     * SP_EQUALS_FUNC,  SP_DISJOINT_FUNC,
                     * SP_INTERSECTS_FUNC,
                     * SP_TOUCHES_FUNC, SP_CROSSES_FUNC,
                     * SP_WITHIN_FUNC,  SP_CONTAINS_FUNC,
                     * SP_OVERLAPS_FUNC,
                     * SP_STARTPOINT,   SP_ENDPOINT == 30,
                     * SP_EXTERIORRING, SP_POINTN,    SP_GEOMETRYN,
                     * SP_INTERIORRINGN,NOT_FUNC,     NOT_ALL_FUNC,
                     * NOW_FUNC,        TRIG_COND_FUNC,
                     * SUSERVAR_FUNC,   GUSERVAR_FUNC == 40,
                     * COLLATE_FUNC,    EXTRACT_FUNC,
                     * CHAR_TYPECAST_FUNC,
                     * FUNC_SP,         UDF_FUNC,     NEG_FUNC,
                     * GSYSVAR_FUNC == 47
                     **/
                    switch (ftype)
                    {
                    case Item_func::FUNC_SP:
                        /**
                         * An unknown (for maxscale) function / sp
                         * belongs to this category.
                         */
                        func_qtype |= QUERY_TYPE_WRITE;
                        MXS_DEBUG("%lu [resolve_query_type] "
                                  "functype FUNC_SP, stored proc "
                                  "or unknown function.",
                                  pthread_self());
                        break;

                    case Item_func::UDF_FUNC:
                        func_qtype |= QUERY_TYPE_WRITE;
                        MXS_DEBUG("%lu [resolve_query_type] "
                                  "functype UDF_FUNC, user-defined "
                                  "function.",
                                  pthread_self());
                        break;

                    case Item_func::NOW_FUNC:
                        // If this is part of a CREATE TABLE, then local read is not
                        // applicable.
                        if (lex->sql_command != SQLCOM_CREATE_TABLE)
                        {
                            func_qtype |= QUERY_TYPE_LOCAL_READ;
                            MXS_DEBUG("%lu [resolve_query_type] "
                                      "functype NOW_FUNC, could be "
                                      "executed in MaxScale.",
                                      pthread_self());
                        }
                        break;

                    /** System session variable */
                    case Item_func::GSYSVAR_FUNC:
                        {
                            const char* name;
                            size_t length;
                            get_string_and_length(item->name, &name, &length);

                            const char last_insert_id[] = "@@last_insert_id";
                            const char identity[] = "@@identity";

                            if (name &&
                                (((length == sizeof(last_insert_id) - 1) &&
                                  (strcasecmp(name, last_insert_id) == 0)) ||
                                 ((length == sizeof(identity) - 1) &&
                                  (strcasecmp(name, identity) == 0))))
                            {
                                func_qtype |= QUERY_TYPE_MASTER_READ;
                            }
                            else
                            {
                                func_qtype |= QUERY_TYPE_SYSVAR_READ;
                            }
                            MXS_DEBUG("%lu [resolve_query_type] "
                                      "functype GSYSVAR_FUNC, system "
                                      "variable read.",
                                      pthread_self());
                        }
                        break;

                    /** User-defined variable read */
                    case Item_func::GUSERVAR_FUNC:
                        func_qtype |= QUERY_TYPE_USERVAR_READ;
                        MXS_DEBUG("%lu [resolve_query_type] "
                                  "functype GUSERVAR_FUNC, user "
                                  "variable read.",
                                  pthread_self());
                        break;

                    /** User-defined variable modification */
                    case Item_func::SUSERVAR_FUNC:
                        func_qtype |= QUERY_TYPE_USERVAR_WRITE;
                        MXS_DEBUG("%lu [resolve_query_type] "
                                  "functype SUSERVAR_FUNC, user "
                                  "variable write.",
                                  pthread_self());
                        break;

                    case Item_func::UNKNOWN_FUNC:

                        if (((Item_func*) item)->func_name() != NULL &&
                            strcmp((char*) ((Item_func*) item)->func_name(), "last_insert_id") == 0)
                        {
                            func_qtype |= QUERY_TYPE_MASTER_READ;
                        }
                        else
                        {
                            func_qtype |= QUERY_TYPE_READ;
                        }

                        /**
                         * Many built-in functions are of this
                         * type, for example, rand(), soundex(),
                         * repeat() .
                         */
                        MXS_DEBUG("%lu [resolve_query_type] "
                                  "functype UNKNOWN_FUNC, "
                                  "typically some system function.",
                                  pthread_self());
                        break;

                    default:
                        MXS_DEBUG("%lu [resolve_query_type] "
                                  "Functype %d.",
                                  pthread_self(),
                                  ftype);
                        break;
                    } /**< switch */

                    /**< Set new query type */
                    type |= func_qtype;
                }

#if defined(UPDATE_VAR_SUPPORT)

                /**
                 * Write is as restrictive as it gets due functions,
                 * so break.
                 */
                if ((type & QUERY_TYPE_WRITE) == QUERY_TYPE_WRITE)
                {
                    break;
                }

#endif
            } /**< for */
        } /**< if */

return_qtype:
    qtype = (qc_query_type_t) type;
    return qtype;
}

/**
 * Checks if statement causes implicit COMMIT.
 * autocommit_stmt gets values 1, 0 or -1 if stmt is enable, disable or
 * something else than autocommit.
 *
 * @param lex           Parse tree
 * @param autocommit_stmt   memory address for autocommit status
 *
 * @return true if statement causes implicit commit and false otherwise
 */
static bool skygw_stmt_causes_implicit_commit(LEX* lex, int* autocommit_stmt)
{
    bool succp;

    if (!(sql_command_flags[lex->sql_command] & CF_AUTO_COMMIT_TRANS))
    {
        succp = false;
        goto return_succp;
    }

    switch (lex->sql_command)
    {
    case SQLCOM_DROP_TABLE:
        succp = !(lex->create_info.options & HA_LEX_CREATE_TMP_TABLE);
        break;

    case SQLCOM_ALTER_TABLE:
    case SQLCOM_CREATE_TABLE:
        /* If CREATE TABLE of non-temporary table, do implicit commit */
        succp = !(lex->create_info.options & HA_LEX_CREATE_TMP_TABLE);
        break;

    case SQLCOM_SET_OPTION:
        if ((*autocommit_stmt = is_autocommit_stmt(lex)) == 1)
        {
            succp = true;
        }
        else
        {
            succp = false;
        }

        break;

    default:
        succp = true;
        break;
    }

return_succp:
    return succp;
}

/**
 * Finds out if stmt is SET autocommit
 * and if the new value matches with the enable_cmd argument.
 *
 * @param lex   parse tree
 *
 * @return 1, 0, or -1 if command was:
 * enable, disable, or not autocommit, respectively.
 */
static int is_autocommit_stmt(LEX* lex)
{
    struct list_node* node;
    set_var* setvar;
    int rc = -1;
    static char target[8]; /*< for converted string */
    Item* item = NULL;

    node = lex->var_list.first_node();
    setvar = (set_var*) node->info;

    if (setvar == NULL)
    {
        goto return_rc;
    }

    do /*< Search for the last occurrence of 'autocommit' */
    {
        if ((sys_var*) setvar->var == Sys_autocommit_ptr)
        {
            item = setvar->value;
        }

        node = node->next;
    }
    while ((setvar = (set_var*) node->info) != NULL);

    if (item != NULL) /*< found autocommit command */
    {
        if (item->type() == Item::INT_ITEM) /*< '0' or '1' */
        {
            rc = item->val_int();

            if (rc > 1 || rc < 0)
            {
                rc = -1;
            }
        }
        else if (item->type() == Item::STRING_ITEM) /*< 'on' or 'off' */
        {
            String str(target, sizeof (target), system_charset_info);
            String* res = item->val_str(&str);

            if ((rc = find_type(&bool_typelib, res->ptr(), res->length(), false)))
            {
                ss_dassert(rc >= 0 && rc <= 2);
                /**
                 * rc is the position of matchin string in
                 * typelib's value array.
                 * 1=OFF, 2=ON.
                 */
                rc -= 1;
            }
        }
    }

return_rc:
    return rc;
}

#if defined(NOT_USED)

char* qc_get_stmtname(GWBUF* buf)
{
    MYSQL* mysql;

    if (buf == NULL ||
        buf->gwbuf_bufobj == NULL ||
        buf->gwbuf_bufobj->bo_data == NULL ||
        (mysql = (MYSQL *) ((parsing_info_t *) buf->gwbuf_bufobj->bo_data)->pi_handle) == NULL ||
        mysql->thd == NULL ||
        (THD *) (mysql->thd))->lex == NULL ||
        (THD *) (mysql->thd))->lex->prepared_stmt_name == NULL)
    {
        return NULL;
    }

    return ((THD *) (mysql->thd))->lex->prepared_stmt_name.str;
}
#endif

/**
 * Get the parsing info structure from a GWBUF
 *
 * @param querybuf A GWBUF
 *
 * @return The parsing info object, or NULL
 */
parsing_info_t* get_pinfo(GWBUF* querybuf)
{
    parsing_info_t *pi = NULL;

    if ((querybuf != NULL) && GWBUF_IS_PARSED(querybuf))
    {
        pi = (parsing_info_t *) gwbuf_get_buffer_object_data(querybuf, GWBUF_PARSING_INFO);
    }

    return pi;
}

LEX* get_lex(parsing_info_t* pi)
{
    MYSQL* mysql = (MYSQL *) pi->pi_handle;
    ss_dassert(mysql);
    THD* thd = (THD *) mysql->thd;
    ss_dassert(thd);

    return thd->lex;
}

/**
 * Get the parse tree from parsed querybuf.
 * @param querybuf  The parsed GWBUF
 *
 * @return Pointer to the LEX struct or NULL if an error occurred or the query
 * was not parsed
 */
LEX* get_lex(GWBUF* querybuf)
{
    LEX* lex = NULL;
    parsing_info_t* pi = get_pinfo(querybuf);

    if (pi)
    {
        MYSQL* mysql = (MYSQL *) pi->pi_handle;
        ss_dassert(mysql);
        THD* thd = (THD *) mysql->thd;
        ss_dassert(thd);
        lex = thd->lex;
    }

    return lex;
}

/**
 * Finds the head of the list of tables affected by the current select statement.
 * @param thd Pointer to a valid THD
 * @return Pointer to the head of the TABLE_LIST chain or NULL in case of an error
 */
static TABLE_LIST* skygw_get_affected_tables(void* lexptr)
{
    LEX* lex = (LEX*) lexptr;

    if (lex == NULL || lex->current_select == NULL)
    {
        ss_dassert(lex != NULL && lex->current_select != NULL);
        return NULL;
    }

    TABLE_LIST *tbl = lex->current_select->table_list.first;

    if (tbl && tbl->schema_select_lex && tbl->schema_select_lex->table_list.elements &&
        lex->sql_command != SQLCOM_SHOW_KEYS)
    {
        /**
         * Some statements e.g. EXPLAIN or SHOW COLUMNS give `information_schema`
         * as the underlying table and the table in the query is stored in
         * @c schema_select_lex.
         *
         * SHOW [KEYS | INDEX] does the reverse so we need to skip the
         * @c schema_select_lex when processing a SHOW [KEYS | INDEX] statement.
         */
        tbl = tbl->schema_select_lex->table_list.first;
    }

    return tbl;
}

static bool is_show_command(int sql_command)
{
    bool rv = false;

    switch (sql_command)
    {
    case SQLCOM_SHOW_CREATE:
    case SQLCOM_SHOW_DATABASES:
    case SQLCOM_SHOW_FIELDS:
    case SQLCOM_SHOW_KEYS:
    case SQLCOM_SHOW_MASTER_STAT:
    case SQLCOM_SHOW_SLAVE_STAT:
    case SQLCOM_SHOW_STATUS:
    case SQLCOM_SHOW_TABLES:
    case SQLCOM_SHOW_TABLE_STATUS:
    case SQLCOM_SHOW_VARIABLES:
    case SQLCOM_SHOW_WARNS:
        rv = true;
        break;

    default:
        break;
    }

    return rv;
}

int32_t qc_mysql_get_table_names(GWBUF* querybuf, int32_t fullnames, char*** tablesp, int32_t* tblsize)
{
    LEX* lex;
    TABLE_LIST* tbl;
    int i = 0, currtblsz = 0;
    char **tables = NULL, **tmp = NULL;

    if (querybuf == NULL || tblsize == NULL)
    {
        goto retblock;
    }

    if (!ensure_query_is_parsed(querybuf))
    {
        goto retblock;
    }

    if ((lex = get_lex(querybuf)) == NULL)
    {
        goto retblock;
    }

    if (lex->describe || is_show_command(lex->sql_command))
    {
        goto retblock;
    }

    lex->current_select = lex->all_selects_list;

    while (lex->current_select)
    {
        tbl = skygw_get_affected_tables(lex);

        while (tbl)
        {
            if (i >= currtblsz)
            {
                tmp = (char**) malloc(sizeof (char*) * (currtblsz * 2 + 1));

                if (tmp)
                {
                    if (currtblsz > 0)
                    {
                        for (int x = 0; x < currtblsz; x++)
                        {
                            tmp[x] = tables[x];
                        }

                        free(tables);
                    }

                    tables = tmp;
                    currtblsz = currtblsz * 2 + 1;
                }
            }

            if (tmp != NULL)
            {
                char *catnm = NULL;

                if (fullnames)
                {
                    if (tbl->db &&
                        (strcmp(tbl->db, "skygw_virtual") != 0) &&
                        (strcmp(tbl->table_name, "*") != 0))
                    {
                        catnm = (char*) calloc(strlen(tbl->db) +
                                               strlen(tbl->table_name) +
                                               2,
                                               sizeof (char));
                        strcpy(catnm, tbl->db);
                        strcat(catnm, ".");
                        strcat(catnm, tbl->table_name);
                    }
                }

                if (catnm)
                {
                    tables[i++] = catnm;
                }
                else
                {
                    // Sometimes the tablename is "*"; we exclude that.
                    if (strcmp(tbl->table_name, "*") != 0)
                    {
                        tables[i++] = strdup(tbl->table_name);
                    }
                }

                tbl = tbl->next_local;
            }
        } /*< while (tbl) */

        lex->current_select = lex->current_select->next_select_in_list();
    } /*< while(lex->current_select) */

retblock:
    *tblsize = i;
    *tablesp = tables;

    return QC_RESULT_OK;
}

int32_t qc_mysql_get_created_table_name(GWBUF* querybuf, char** table_name)
{
    *table_name = NULL;

    if (querybuf == NULL)
    {
        return QC_RESULT_OK;
    }

    if (!ensure_query_is_parsed(querybuf))
    {
        return QC_RESULT_ERROR;
    }

    LEX* lex = get_lex(querybuf);

    if (lex && (lex->sql_command == SQLCOM_CREATE_TABLE))
    {
        if (lex->create_last_non_select_table &&
            lex->create_last_non_select_table->table_name)
        {
            *table_name = strdup(lex->create_last_non_select_table->table_name);
        }
    }

    return QC_RESULT_OK;
}

int32_t qc_mysql_is_drop_table_query(GWBUF* querybuf, int32_t* answer)
{
    *answer = 0;

    if (querybuf)
    {
        if (ensure_query_is_parsed(querybuf))
        {
            LEX* lex = get_lex(querybuf);

            *answer = lex && lex->sql_command == SQLCOM_DROP_TABLE;
        }
    }

    return QC_RESULT_OK;
}

int32_t qc_mysql_query_has_clause(GWBUF* buf, int32_t* has_clause)
{
    *has_clause = false;

    if (buf)
    {
        if (ensure_query_is_parsed(buf))
        {
            LEX* lex = get_lex(buf);

            if (lex)
            {
                if (!lex->describe && !is_show_command(lex->sql_command))
                {
                    SELECT_LEX* current = lex->all_selects_list;

                    while (current && !*has_clause)
                    {
                        if (current->where || current->having)
                        {
                            *has_clause = true;
                        }

                        current = current->next_select_in_list();
                    }
                }
            }
        }
    }

    return QC_RESULT_OK;
}

/**
 * Create parsing information; initialize mysql handle, allocate parsing info
 * struct and set handle and free function pointer to it.
 *
 * @param donefun       pointer to free function
 *
 * @return pointer to parsing information
 */
static parsing_info_t* parsing_info_init(void (*donefun)(void *))
{
    parsing_info_t* pi = NULL;
    MYSQL* mysql;
    const char* user = "skygw";
    const char* db = "skygw";

    ss_dassert(donefun != NULL);

    /** Get server handle */
    mysql = mysql_init(NULL);

    if (mysql == NULL)
    {
        MXS_ERROR("Call to mysql_real_connect failed due %d, %s.",
                  mysql_errno(mysql),
                  mysql_error(mysql));
        ss_dassert(mysql != NULL);
        goto retblock;
    }

    /** Set methods and authentication to mysql */
    mysql_options(mysql, MYSQL_READ_DEFAULT_GROUP, "libmysqld_skygw");
    mysql_options(mysql, MYSQL_OPT_USE_EMBEDDED_CONNECTION, NULL);
    mysql->methods = &embedded_methods;
    mysql->user = my_strdup(user, MYF(0));
    mysql->db = my_strdup(db, MYF(0));
    mysql->passwd = NULL;

    pi = (parsing_info_t*) calloc(1, sizeof (parsing_info_t));

    if (pi == NULL)
    {
        mysql_close(mysql);
        goto retblock;
    }

#if defined(SS_DEBUG)
    pi->pi_chk_top = CHK_NUM_PINFO;
    pi->pi_chk_tail = CHK_NUM_PINFO;
#endif
    /** Set handle and free function to parsing info struct */
    pi->pi_handle = mysql;
    pi->pi_done_fp = donefun;
    pi->result = QC_QUERY_INVALID;
    ss_dassert(this_thread.function_name_mappings);
    pi->function_name_mappings = this_thread.function_name_mappings;

retblock:
    return pi;
}

/**
 * Free function for parsing info. Called by gwbuf_free or in case initialization
 * of parsing information fails.
 *
 * @param ptr Pointer to parsing information, cast required
 *
 * @return void
 *
 */
static void parsing_info_done(void* ptr)
{
    parsing_info_t* pi;
    THD* thd;

    if (ptr)
    {
        pi = (parsing_info_t *) ptr;

        if (pi->pi_handle != NULL)
        {
            MYSQL* mysql = (MYSQL *) pi->pi_handle;

            if (mysql->thd != NULL)
            {
                thd = (THD*) mysql->thd;
                thd->end_statement();
                (*mysql->methods->free_embedded_thd)(mysql);
                mysql->thd = NULL;
            }

            mysql_close(mysql);
        }

        /** Free plain text query string */
        if (pi->pi_query_plain_str != NULL)
        {
            free(pi->pi_query_plain_str);
        }

        for (size_t i = 0; i < pi->field_infos_len; ++i)
        {
            free(pi->field_infos[i].database);
            free(pi->field_infos[i].table);
            free(pi->field_infos[i].column);
        }
        free(pi->field_infos);

        for (size_t i = 0; i < pi->function_infos_len; ++i)
        {
            free(pi->function_infos[i].name);
        }
        free(pi->function_infos);

        gwbuf_free(pi->preparable_stmt);

        free(pi);
    }
}

/**
 * Add plain text query string to parsing info.
 *
 * @param ptr   Pointer to parsing info struct, cast required
 * @param str   String to be added
 *
 * @return void
 */
static void parsing_info_set_plain_str(void* ptr, char* str)
{
    parsing_info_t* pi = (parsing_info_t *) ptr;
    CHK_PARSING_INFO(pi);

    pi->pi_query_plain_str = str;
}

int32_t qc_mysql_get_database_names(GWBUF* querybuf, char*** databasesp, int* size)
{
    LEX* lex;
    TABLE_LIST* tbl;
    char **databases = NULL, **tmp = NULL;
    int currsz = 0, i = 0;

    if (!querybuf)
    {
        goto retblock;
    }

    if (!ensure_query_is_parsed(querybuf))
    {
        goto retblock;
    }

    if ((lex = get_lex(querybuf)) == NULL)
    {
        goto retblock;
    }

    if (lex->describe || is_show_command(lex->sql_command))
    {
        goto retblock;
    }

    lex->current_select = lex->all_selects_list;

    while (lex->current_select)
    {
        tbl = lex->current_select->table_list.first;

        while (tbl)
        {
            if (lex->sql_command == SQLCOM_SHOW_FIELDS)
            {
                // If we are describing, we want the actual table, not the information_schema.
                if (tbl->schema_select_lex)
                {
                    tbl = tbl->schema_select_lex->table_list.first;
                }
            }

            // The database is sometimes an empty string. So as not to return
            // an array of empty strings, we need to check for that possibility.
            if ((strcmp(tbl->db, "skygw_virtual") != 0) && (*tbl->db != 0))
            {
                if (i >= currsz)
                {
                    tmp = (char**) realloc(databases,
                                           sizeof (char*) * (currsz * 2 + 1));

                    if (tmp == NULL)
                    {
                        goto retblock;
                    }

                    databases = tmp;
                    currsz = currsz * 2 + 1;
                }

                databases[i++] = strdup(tbl->db);
            }

            tbl = tbl->next_local;
        }

        lex->current_select = lex->current_select->next_select_in_list();
    }

retblock:
    *size = i;
    *databasesp = databases;

    return QC_RESULT_OK;
}

int32_t qc_mysql_get_operation(GWBUF* querybuf, int32_t* operation)
{
    *operation = QUERY_OP_UNDEFINED;

    if (querybuf)
    {
        if (ensure_query_is_parsed(querybuf))
        {
            LEX* lex = get_lex(querybuf);

            if (lex)
            {
                if (lex->describe)
                {
                    *operation = QUERY_OP_EXPLAIN;
                }
                else
                {
                    switch (lex->sql_command)
                    {
                    case SQLCOM_SELECT:
                        *operation = QUERY_OP_SELECT;
                        break;

                    case SQLCOM_CREATE_DB:
                    case SQLCOM_CREATE_EVENT:
                    case SQLCOM_CREATE_FUNCTION:
                    case SQLCOM_CREATE_INDEX:
                    case SQLCOM_CREATE_PROCEDURE:
#if MYSQL_VERSION_MAJOR >= 10 && MYSQL_VERSION_MINOR >= 3
                    case SQLCOM_CREATE_SEQUENCE:
#endif
                    case SQLCOM_CREATE_SERVER:
                    case SQLCOM_CREATE_SPFUNCTION:
                    case SQLCOM_CREATE_TABLE:
                    case SQLCOM_CREATE_TRIGGER:
                    case SQLCOM_CREATE_USER:
                    case SQLCOM_CREATE_VIEW:
                        *operation = QUERY_OP_CREATE;
                        break;

                    case SQLCOM_ALTER_DB:
                    case SQLCOM_ALTER_DB_UPGRADE:
                    case SQLCOM_ALTER_EVENT:
                    case SQLCOM_ALTER_FUNCTION:
                    case SQLCOM_ALTER_PROCEDURE:
                    case SQLCOM_ALTER_SERVER:
                    case SQLCOM_ALTER_TABLE:
                    case SQLCOM_ALTER_TABLESPACE:
                        *operation = QUERY_OP_ALTER;
                        break;

                    case SQLCOM_UPDATE:
                    case SQLCOM_UPDATE_MULTI:
                        *operation = QUERY_OP_UPDATE;
                        break;

                    case SQLCOM_INSERT:
                    case SQLCOM_INSERT_SELECT:
                    case SQLCOM_REPLACE:
                    case SQLCOM_REPLACE_SELECT:
                        *operation = QUERY_OP_INSERT;
                        break;

                    case SQLCOM_DELETE:
                    case SQLCOM_DELETE_MULTI:
                        *operation = QUERY_OP_DELETE;
                        break;

                    case SQLCOM_TRUNCATE:
                        *operation = QUERY_OP_TRUNCATE;
                        break;

                    case SQLCOM_DROP_DB:
                    case SQLCOM_DROP_EVENT:
                    case SQLCOM_DROP_FUNCTION:
                    case SQLCOM_DROP_INDEX:
                    case SQLCOM_DROP_PROCEDURE:
#if MYSQL_VERSION_MAJOR >= 10 && MYSQL_VERSION_MINOR >= 3
                    case SQLCOM_DROP_SEQUENCE:
#endif
                    case SQLCOM_DROP_SERVER:
                    case SQLCOM_DROP_TABLE:
                    case SQLCOM_DROP_TRIGGER:
                    case SQLCOM_DROP_USER:
                    case SQLCOM_DROP_VIEW:
                        *operation = QUERY_OP_DROP;
                        break;

                    case SQLCOM_CHANGE_DB:
                        *operation = QUERY_OP_CHANGE_DB;
                        break;

                    case SQLCOM_LOAD:
                        *operation = QUERY_OP_LOAD;
                        break;

                    case SQLCOM_GRANT:
                        *operation = QUERY_OP_GRANT;
                        break;

                    case SQLCOM_REVOKE:
                    case SQLCOM_REVOKE_ALL:
                        *operation = QUERY_OP_REVOKE;
                        break;

                    case SQLCOM_SHOW_CREATE:
                    case SQLCOM_SHOW_CREATE_DB:
                    case SQLCOM_SHOW_CREATE_FUNC:
                    case SQLCOM_SHOW_CREATE_PROC:
                    case SQLCOM_SHOW_DATABASES:
                    case SQLCOM_SHOW_FIELDS:
                    case SQLCOM_SHOW_FUNC_CODE:
                    case SQLCOM_SHOW_GRANTS:
                    case SQLCOM_SHOW_KEYS:
                    case SQLCOM_SHOW_MASTER_STAT:
                    case SQLCOM_SHOW_PROC_CODE:
                    case SQLCOM_SHOW_SLAVE_HOSTS:
                    case SQLCOM_SHOW_SLAVE_STAT:
                    case SQLCOM_SHOW_STATUS:
                    case SQLCOM_SHOW_TABLES:
                    case SQLCOM_SHOW_TABLE_STATUS:
                    case SQLCOM_SHOW_VARIABLES:
                    case SQLCOM_SHOW_WARNS:
                        *operation = QUERY_OP_SHOW;
                        break;

<<<<<<< HEAD
                case SQLCOM_EXECUTE:
                    *operation = QUERY_OP_EXECUTE;
                    break;

                default:
                    *operation = QUERY_OP_UNDEFINED;
=======
                    default:
                        *operation = QUERY_OP_UNDEFINED;
                    }
>>>>>>> 7f1a9491
                }
            }
        }
    }

    return QC_RESULT_OK;
}

int32_t qc_mysql_get_prepare_name(GWBUF* stmt, char** namep)
{
    char* name = NULL;

    if (stmt)
    {
        if (ensure_query_is_parsed(stmt))
        {
            LEX* lex = get_lex(stmt);

            if (!lex->describe)
            {
                if ((lex->sql_command == SQLCOM_PREPARE) ||
                    (lex->sql_command == SQLCOM_EXECUTE) ||
                    (lex->sql_command == SQLCOM_DEALLOCATE_PREPARE))
                {
                    name = (char*)malloc(lex->prepared_stmt_name.length + 1);
                    if (name)
                    {
                        memcpy(name, lex->prepared_stmt_name.str, lex->prepared_stmt_name.length);
                        name[lex->prepared_stmt_name.length] = 0;
                    }
                }
            }
        }
    }

    *namep = name;

    return QC_RESULT_OK;
}

int32_t qc_mysql_get_preparable_stmt(GWBUF* stmt, GWBUF** preparable_stmt)
{
    if (stmt)
    {
        if (ensure_query_is_parsed(stmt))
        {
            LEX* lex = get_lex(stmt);

            if ((lex->sql_command == SQLCOM_PREPARE) && !lex->describe)
            {
                parsing_info_t* pi = get_pinfo(stmt);

                if (!pi->preparable_stmt)
                {
                    const char* preparable_stmt;
                    size_t preparable_stmt_len;
#if MYSQL_VERSION_MINOR >= 3
                    preparable_stmt = lex->prepared_stmt_code->name.str;
                    preparable_stmt_len = lex->prepared_stmt_code->name.length;
#else
                    preparable_stmt = lex->prepared_stmt_code.str;
                    preparable_stmt_len = lex->prepared_stmt_code.length;
#endif
                    size_t payload_len = preparable_stmt_len + 1;
                    size_t packet_len = MYSQL_HEADER_LEN + payload_len;

                    GWBUF* preperable_packet = gwbuf_alloc(packet_len);

                    if (preperable_packet)
                    {
                        // Encode the length of the payload in the 3 first bytes.
                        *((unsigned char*)GWBUF_DATA(preperable_packet) + 0) = payload_len;
                        *((unsigned char*)GWBUF_DATA(preperable_packet) + 1) = (payload_len >> 8);
                        *((unsigned char*)GWBUF_DATA(preperable_packet) + 2) = (payload_len >> 16);
                        // Sequence id
                        *((unsigned char*)GWBUF_DATA(preperable_packet) + 3) = 0x00;
                        // Payload, starts with command.
                        *((unsigned char*)GWBUF_DATA(preperable_packet) + 4) = COM_QUERY;
                        // Is followed by the statement.
                        char *s = (char*)GWBUF_DATA(preperable_packet) + 5;

                        // We copy the statment, blindly replacing all '?':s with '0':s as
                        // otherwise the parsing of the preparable statement as a regular
                        // statement will not always succeed.
                        const char* p = preparable_stmt;
                        while (p < preparable_stmt + preparable_stmt_len)
                        {
                            if (*p == '?')
                            {
                                *s = '0';
                            }
                            else
                            {
                                *s = *p;
                            }

                            ++p;
                            ++s;
                        }
                    }

                    pi->preparable_stmt = preperable_packet;
                }

                *preparable_stmt = pi->preparable_stmt;
            }
        }
    }

    return QC_RESULT_OK;
}

static bool should_exclude(const char* name, List<Item>* excludep)
{
    bool exclude = false;
    List_iterator<Item> ilist(*excludep);
    Item* exclude_item;

    while (!exclude && (exclude_item = ilist++))
    {
        const char* exclude_name;
        size_t length;
        get_string_and_length(exclude_item->name, &exclude_name, &length);

        if (exclude_name &&
            (strlen(name) == length) &&
            (strcasecmp(name, exclude_name) == 0))
        {
            exclude = true;
        }

        if (!exclude)
        {
            exclude_name = strrchr(exclude_item->full_name(), '.');

            if (exclude_name)
            {
                ++exclude_name; // Char after the '.'

                if (strcasecmp(name, exclude_name) == 0)
                {
                    exclude = true;
                }
            }
        }
    }

    return exclude;
}

static void add_field_info(parsing_info_t* info,
                           const char* database,
                           const char* table,
                           const char* column,
                           uint32_t usage,
                           List<Item>* excludep)
{
    ss_dassert(column);

    QC_FIELD_INFO item = { (char*)database, (char*)table, (char*)column, usage };

    size_t i;
    for (i = 0; i < info->field_infos_len; ++i)
    {
        QC_FIELD_INFO* field_info = info->field_infos + i;

        if (strcasecmp(item.column, field_info->column) == 0)
        {
            if (!item.table && !field_info->table)
            {
                ss_dassert(!item.database && !field_info->database);
                break;
            }
            else if (item.table && field_info->table && (strcmp(item.table, field_info->table) == 0))
            {
                if (!item.database && !field_info->database)
                {
                    break;
                }
                else if (item.database &&
                         field_info->database &&
                         (strcmp(item.database, field_info->database) == 0))
                {
                    break;
                }
            }
        }
    }

    QC_FIELD_INFO* field_infos = NULL;

    if (i == info->field_infos_len) // If true, the field was not present already.
    {
        // If only a column is specified, but not a table or database and we
        // have a list of expressions that should be excluded, we check if the column
        // value is present in that list. This is in order to exclude the second "d" in
        // a statement like "select a as d from x where d = 2".
        if (!(column && !table && !database && excludep && should_exclude(column, excludep)))
        {
            if (info->field_infos_len < info->field_infos_capacity)
            {
                field_infos = info->field_infos;
            }
            else
            {
                size_t capacity = info->field_infos_capacity ? 2 * info->field_infos_capacity : 8;
                field_infos = (QC_FIELD_INFO*)realloc(info->field_infos, capacity * sizeof(QC_FIELD_INFO));

                if (field_infos)
                {
                    info->field_infos = field_infos;
                    info->field_infos_capacity = capacity;
                }
            }
        }
    }
    else
    {
        info->field_infos[i].usage |= usage;
    }

    // If field_infos is NULL, then the field was found and has already been noted.
    if (field_infos)
    {
        item.database = item.database ? strdup(item.database) : NULL;
        item.table = item.table ? strdup(item.table) : NULL;
        ss_dassert(item.column);
        item.column = strdup(item.column);

        // We are happy if we at least could dup the column.

        if (item.column)
        {
            field_infos[info->field_infos_len++] = item;
        }
    }
}

static void add_function_info(parsing_info_t* info,
                              const char* name,
                              uint32_t usage)
{
    ss_dassert(name);

    name = map_function_name(info->function_name_mappings, name);

    QC_FUNCTION_INFO item = { (char*)name, usage };

    size_t i;
    for (i = 0; i < info->function_infos_len; ++i)
    {
        QC_FUNCTION_INFO* function_info = info->function_infos + i;

        if (strcasecmp(item.name, function_info->name) == 0)
        {
            break;
        }
    }

    QC_FUNCTION_INFO* function_infos = NULL;

    if (i == info->function_infos_len) // If true, the function was not present already.
    {
        if (info->function_infos_len < info->function_infos_capacity)
        {
            function_infos = info->function_infos;
        }
        else
        {
            size_t capacity = info->function_infos_capacity ? 2 * info->function_infos_capacity : 8;
            function_infos = (QC_FUNCTION_INFO*)realloc(info->function_infos,
                                                        capacity * sizeof(QC_FUNCTION_INFO));

            if (function_infos)
            {
                info->function_infos = function_infos;
                info->function_infos_capacity = capacity;
            }
        }
    }
    else
    {
        info->function_infos[i].usage |= usage;
    }

    // If function_infos is NULL, then the function was found and has already been noted.
    if (function_infos)
    {
        item.name = strdup(item.name);

        if (item.name)
        {
            function_infos[info->function_infos_len++] = item;
        }
    }
}

static void add_field_info(parsing_info_t* pi, Item_field* item, uint32_t usage, List<Item>* excludep)
{
    const char* database = item->db_name;
    const char* table = item->table_name;
    const char* s;
    size_t l;
    get_string_and_length(item->field_name, &s, &l);
    char column[l + 1];
    strncpy(column, s, l);
    column[l] = 0;

    LEX* lex = get_lex(pi);

    switch (lex->sql_command)
    {
    case SQLCOM_SHOW_FIELDS:
        if (!database)
        {
            database = "information_schema";
        }

        if (!table)
        {
            table = "COLUMNS";
        }
        break;

    case SQLCOM_SHOW_KEYS:
        if (!database)
        {
            database = "information_schema";
        }

        if (!table)
        {
            table = "STATISTICS";
        }
        break;

    case SQLCOM_SHOW_STATUS:
        if (!database)
        {
            database = "information_schema";
        }

        if (!table)
        {
            table = "SESSION_STATUS";
        }
        break;

    case SQLCOM_SHOW_TABLES:
        if (!database)
        {
            database = "information_schema";
        }

        if (!table)
        {
            table = "TABLE_NAMES";
        }
        break;

    case SQLCOM_SHOW_TABLE_STATUS:
        if (!database)
        {
            database = "information_schema";
        }

        if (!table)
        {
            table = "TABLES";
        }
        break;

    case SQLCOM_SHOW_VARIABLES:
        if (!database)
        {
            database = "information_schema";
        }

        if (!table)
        {
            table = "SESSION_STATUS";
        }
        break;

    default:
        break;
    }

    add_field_info(pi, database, table, column, usage, excludep);
}

static void add_field_info(parsing_info_t* pi, Item* item, uint32_t usage, List<Item>* excludep)
{
    const char* database = NULL;
    const char* table = NULL;
    const char* s;
    size_t l;
    get_string_and_length(item->name, &s, &l);
    char column[l + 1];
    strncpy(column, s, l);
    column[l] = 0;

    add_field_info(pi, database, table, column, usage, excludep);
}

typedef enum collect_source
{
    COLLECT_SELECT,
    COLLECT_WHERE,
    COLLECT_HAVING,
    COLLECT_GROUP_BY,
} collect_source_t;

static void update_field_infos(parsing_info_t* pi,
                               LEX* lex,
                               st_select_lex* select,
                               uint32_t usage,
                               List<Item>* excludep);

static void remove_surrounding_back_ticks(char* s)
{
    size_t len = strlen(s);

    if (*s == '`')
    {
        --len;
        memmove(s, s + 1, len);
        s[len] = 0;
    }

    if (s[len - 1] == '`')
    {
        s[len - 1] = 0;
    }
}

static bool should_function_be_ignored(parsing_info_t* pi, const char* func_name)
{
    bool rv = false;

    // We want to ignore functions that do not really appear as such in an
    // actual SQL statement. E.g. "SELECT @a" appears as a function "get_user_var".
    if ((strcasecmp(func_name, "decimal_typecast") == 0) ||
        (strcasecmp(func_name, "cast_as_char") == 0) ||
        (strcasecmp(func_name, "cast_as_date") == 0) ||
        (strcasecmp(func_name, "cast_as_datetime") == 0) ||
        (strcasecmp(func_name, "cast_as_time") == 0) ||
        (strcasecmp(func_name, "cast_as_signed") == 0) ||
        (strcasecmp(func_name, "cast_as_unsigned") == 0) ||
        (strcasecmp(func_name, "get_user_var") == 0) ||
        (strcasecmp(func_name, "get_system_var") == 0) ||
        (strcasecmp(func_name, "set_user_var") == 0) ||
        (strcasecmp(func_name, "set_system_var") == 0))
    {
        rv = true;
    }

    // Any sequence related functions should be ignored as well.
#if MYSQL_VERSION_MAJOR >= 10 && MYSQL_VERSION_MINOR >= 3
    if (!rv)
    {
        if ((strcasecmp(func_name, "lastval") == 0) ||
            (strcasecmp(func_name, "nextval") == 0))
        {
            pi->type_mask |= QUERY_TYPE_WRITE;
            rv = true;
        }
    }
#endif

    return rv;
}

static void update_field_infos(parsing_info_t* pi,
                               collect_source_t source,
                               Item* item,
                               uint32_t usage,
                               List<Item>* excludep)
{
    switch (item->type())
    {
    case Item::COND_ITEM:
        {
            Item_cond* cond_item = static_cast<Item_cond*>(item);
            List_iterator<Item> ilist(*cond_item->argument_list());

            while (Item *i = ilist++)
            {
                update_field_infos(pi, source, i, usage, excludep);
            }
        }
        break;

    case Item::FIELD_ITEM:
        add_field_info(pi, static_cast<Item_field*>(item), usage, excludep);
        break;

    case Item::REF_ITEM:
        {
            if (source != COLLECT_SELECT)
            {
                Item_ref* ref_item = static_cast<Item_ref*>(item);

                add_field_info(pi, item, usage, excludep);

                size_t n_items = ref_item->cols();

                for (size_t i = 0; i < n_items; ++i)
                {
                    Item* reffed_item = ref_item->element_index(i);

                    if (reffed_item != ref_item)
                    {
                        update_field_infos(pi, source, ref_item->element_index(i), usage, excludep);
                    }
                }
            }
        }
        break;

    case Item::ROW_ITEM:
        {
            Item_row* row_item = static_cast<Item_row*>(item);
            size_t n_items = row_item->cols();

            for (size_t i = 0; i < n_items; ++i)
            {
                update_field_infos(pi, source, row_item->element_index(i), usage, excludep);
            }
        }
        break;

    case Item::FUNC_ITEM:
    case Item::SUM_FUNC_ITEM:
        {
            Item_func* func_item = static_cast<Item_func*>(item);
            Item** items = func_item->arguments();
            size_t n_items = func_item->argument_count();

            // From comment in Item_func_or_sum(server/sql/item.h) abount the
            // func_name() member function:
            /*
              This method is used for debug purposes to print the name of an
              item to the debug log. The second use of this method is as
              a helper function of print() and error messages, where it is
              applicable. To suit both goals it should return a meaningful,
              distinguishable and sintactically correct string. This method
              should not be used for runtime type identification, use enum
              {Sum}Functype and Item_func::functype()/Item_sum::sum_func()
              instead.
              Added here, to the parent class of both Item_func and Item_sum.

              NOTE: for Items inherited from Item_sum, func_name() return part of
              function name till first argument (including '(') to make difference in
              names for functions with 'distinct' clause and without 'distinct' and
              also to make printing of items inherited from Item_sum uniform.
            */
            // However, we have no option but to use it.

            const char* f = func_item->func_name();

            char func_name[strlen(f) + 3 + 1]; // strlen(substring) - strlen(substr) from below.
            strcpy(func_name, f);
            trim(func_name); // Sometimes the embedded parser leaves leading and trailing whitespace.

            // Non native functions are surrounded by back-ticks, let's remove them.
            remove_surrounding_back_ticks(func_name);

            char* dot = strchr(func_name, '.');

            if (dot)
            {
                // If there is a dot in the name we assume we have something like
                // db.fn(). We remove the scope, can't return that in qc_sqlite
                ++dot;
                memmove(func_name, dot, strlen(func_name) - (dot - func_name) + 1);
                remove_surrounding_back_ticks(func_name);
            }

            char* parenthesis = strchr(func_name, '(');

            if (parenthesis)
            {
                // The func_name of count in "SELECT count(distinct ...)" is
                // "count(distinct", so we need to strip that away.
                *parenthesis = 0;
            }

            // We want to ignore functions that do not really appear as such in an
            // actual SQL statement. E.g. "SELECT @a" appears as a function "get_user_var".
            if (!should_function_be_ignored(pi, func_name))
            {
                if (strcmp(func_name, "%") == 0)
                {
                    // Embedded library silently changes "mod" into "%". We need to check
                    // what it originally was, so that the result agrees with that of
                    // qc_sqlite.
                    const char* s;
                    size_t l;
                    get_string_and_length(func_item->name, &s, &l);
                    if (s && (strncasecmp(s, "mod", 3) == 0))
                    {
                        strcpy(func_name, "mod");
                    }
                }
                else if (strcmp(func_name, "<=>") == 0)
                {
                    // qc_sqlite does not distinguish between "<=>" and "=", so we
                    // change "<=>" into "=".
                    strcpy(func_name, "=");
                }
                else if (strcasecmp(func_name, "substr") == 0)
                {
                    // Embedded library silently changes "substring" into "substr". We need
                    // to check what it originally was, so that the result agrees with
                    // that of qc_sqlite. We reserved space for this above.
                    const char* s;
                    size_t l;
                    get_string_and_length(func_item->name, &s, &l);
                    if (s && (strncasecmp(s, "substring", 9) == 0))
                    {
                        strcpy(func_name, "substring");
                    }
                }
                else if (strcasecmp(func_name, "add_time") == 0)
                {
                    // For whatever reason the name of "addtime" is returned as "add_time".
                    strcpy(func_name, "addtime");
                }

                add_function_info(pi, func_name, usage);
            }

            for (size_t i = 0; i < n_items; ++i)
            {
                update_field_infos(pi, source, items[i], usage, excludep);
            }
        }
        break;

    case Item::SUBSELECT_ITEM:
        {
            Item_subselect* subselect_item = static_cast<Item_subselect*>(item);

            switch (subselect_item->substype())
            {
            case Item_subselect::IN_SUBS:
                add_function_info(pi, "in", usage);
            case Item_subselect::ALL_SUBS:
            case Item_subselect::ANY_SUBS:
                {
                    Item_in_subselect* in_subselect_item = static_cast<Item_in_subselect*>(item);

#if (((MYSQL_VERSION_MAJOR == 5) &&\
      ((MYSQL_VERSION_MINOR > 5) ||\
       ((MYSQL_VERSION_MINOR == 5) && (MYSQL_VERSION_PATCH >= 48))\
      )\
     ) ||\
     (MYSQL_VERSION_MAJOR >= 10)\
    )
                    if (in_subselect_item->left_expr_orig)
                    {
                        update_field_infos(pi, source,
                                           in_subselect_item->left_expr_orig, usage, excludep);
                    }
                    st_select_lex* ssl = in_subselect_item->get_select_lex();
                    if (ssl)
                    {
                        uint32_t sub_usage = usage;

                        sub_usage &= ~QC_USED_IN_SELECT;
                        sub_usage |= QC_USED_IN_SUBSELECT;

                        update_field_infos(pi,
                                           get_lex(pi),
                                           ssl,
                                           sub_usage,
                                           excludep);
                    }
#else
#pragma message "Figure out what to do with versions < 5.5.48."
#endif
                    // TODO: Anything else that needs to be looked into?
                }
                break;

            case Item_subselect::EXISTS_SUBS:
                // TODO: Handle these explicitly as well.
                break;

            case Item_subselect::SINGLEROW_SUBS:
                {
                    Item_singlerow_subselect* ss_item = static_cast<Item_singlerow_subselect*>(item);
                    st_select_lex *ssl = ss_item->get_select_lex();

                    usage &= ~QC_USED_IN_SELECT;
                    usage |= QC_USED_IN_SUBSELECT;

                    update_field_infos(pi, get_lex(pi), ssl, usage, excludep);
                }
                break;

            case Item_subselect::UNKNOWN_SUBS:
            default:
                MXS_ERROR("Unknown subselect type: %d", subselect_item->substype());
                break;
            }
        }
        break;

    default:
        break;
    }
}

static void update_field_infos(parsing_info_t* pi,
                               LEX* lex,
                               st_select_lex* select,
                               uint32_t usage,
                               List<Item>* excludep)
{
    List_iterator<Item> ilist(select->item_list);

    while (Item *item = ilist++)
    {
        update_field_infos(pi, COLLECT_SELECT, item, usage, NULL);
    }

    if (select->group_list.first)
    {
        ORDER* order = select->group_list.first;
        while (order)
        {
            Item* item = *order->item;

            update_field_infos(pi, COLLECT_GROUP_BY, item, QC_USED_IN_GROUP_BY,
                               &select->item_list);

            order = order->next;
        }
    }

    if (select->where)
    {
        update_field_infos(pi, COLLECT_WHERE,
                           select->where,
                           QC_USED_IN_WHERE,
                           &select->item_list);
    }

#if defined(COLLECT_HAVING_AS_WELL)
    // A HAVING clause can only refer to fields that already have been
    // mentioned. Consequently, they need not be collected.
    if (select->having)
    {
        update_field_infos(pi, COLLECT_HAVING,
                           select->having,
                           0,
                           &select->item_list);
    }
#endif

    TABLE_LIST* table_list = select->get_table_list();

    if (table_list)
    {
        st_select_lex *sl = table_list->get_single_select();

        if (sl)
        {
            // This is for "SELECT 1 FROM (SELECT ...)"
            usage &= ~QC_USED_IN_SELECT;
            usage |= QC_USED_IN_SUBSELECT;
            update_field_infos(pi, get_lex(pi), sl, usage, excludep);
        }
    }
}

int32_t qc_mysql_get_field_info(GWBUF* buf, const QC_FIELD_INFO** infos, uint32_t* n_infos)
{
    *infos = NULL;
    *n_infos = 0;

    if (!buf)
    {
        return QC_RESULT_OK;
    }

    if (!ensure_query_is_parsed(buf))
    {
        return QC_RESULT_ERROR;
    }

    parsing_info_t* pi = get_pinfo(buf);
    ss_dassert(pi);

    if (!pi->field_infos)
    {
        LEX* lex = get_lex(buf);
        ss_dassert(lex);

        if (!lex)
        {
            return QC_RESULT_ERROR;
        }

        if (lex->describe || is_show_command(lex->sql_command))
        {
            *infos = NULL;
            *n_infos = 0;
            return QC_RESULT_OK;
        }

        uint32_t usage = 0;

        switch (lex->sql_command)
        {
        case SQLCOM_UPDATE:
        case SQLCOM_UPDATE_MULTI:
            usage |= QC_USED_IN_SET;
            break;

        default:
            usage |= QC_USED_IN_SELECT;
        }

        lex->current_select = &lex->select_lex;

        update_field_infos(pi, lex, &lex->select_lex, usage, NULL);

        List_iterator<Item> ilist(lex->value_list);
        while (Item* item = ilist++)
        {
            update_field_infos(pi, COLLECT_SELECT, item, 0, NULL);
        }

        if ((lex->sql_command == SQLCOM_INSERT) ||
            (lex->sql_command == SQLCOM_INSERT_SELECT) ||
            (lex->sql_command == SQLCOM_REPLACE) ||
            (lex->sql_command == SQLCOM_REPLACE_SELECT))
        {
            List_iterator<Item> ilist(lex->field_list);
            while (Item *item = ilist++)
            {
                update_field_infos(pi, COLLECT_SELECT, item, 0, NULL);
            }

            if (lex->insert_list)
            {
                List_iterator<Item> ilist(*lex->insert_list);
                while (Item *item = ilist++)
                {
                    update_field_infos(pi, COLLECT_SELECT, item, 0, NULL);
                }
            }
        }

        if (lex->sql_command == SQLCOM_SET_OPTION)
        {
#if defined(WAY_TO_DOWNCAST_SET_VAR_BASE_EXISTS)
            // The list of set_var_base contains the value of variables.
            // However, the actual type is a derived type of set_var_base
            // and there is no information using which we could do the
            // downcast...
            List_iterator<set_var_base> ilist(lex->var_list);
            while (set_var_base* var = ilist++)
            {
                // Is set_var_base a set_var, set_var_user, set_var_password
                // set_var_role
                ...
            }
#endif
            // ...so, we will simply assume that any nested selects are
            // from statements like "set @a:=(SELECT a from t1)".

            usage &= ~QC_USED_IN_SELECT;
            usage |= QC_USED_IN_SUBSELECT;

            st_select_lex* select = lex->all_selects_list;

            while (select)
            {
                if (select->nest_level != 0) // Not the top-level select.
                {
                    update_field_infos(pi, lex, select, usage, NULL);
                }

                select = select->next_select_in_list();
            }
        }
    }

    *infos = pi->field_infos;
    *n_infos = pi->field_infos_len;

    return QC_RESULT_OK;
}

int32_t qc_mysql_get_function_info(GWBUF* buf,
                                   const QC_FUNCTION_INFO** function_infos,
                                   uint32_t* n_function_infos)
{
    *function_infos = NULL;
    *n_function_infos = 0;

    int32_t rv = QC_RESULT_OK;

    if (buf)
    {
        const QC_FIELD_INFO* field_infos;
        uint32_t n_field_infos;

        // We ensure the information has been collected by querying the fields first.
        rv = qc_mysql_get_field_info(buf, &field_infos, &n_field_infos);

        if (rv == QC_RESULT_OK)
        {
            parsing_info_t* pi = get_pinfo(buf);
            ss_dassert(pi);

            *function_infos = pi->function_infos;
            *n_function_infos = pi->function_infos_len;
        }
    }

    return rv;
}

void qc_mysql_set_server_version(uint64_t version)
{
    this_thread.version = version;
}

void qc_mysql_get_server_version(uint64_t* version)
{
    *version = this_thread.version;
}

namespace
{

// Do not change the order without making corresponding changes to IDX_... below.
const char* server_options[] =
{
    "MariaDB Corporation MaxScale",
    "--no-defaults",
    "--datadir=",
    "--language=",
#if MYSQL_VERSION_MINOR < 3
    // TODO: 10.3 understands neither "--skip-innodb" or "--innodb=OFF", although it should.
    "--skip-innodb",
#endif
    "--default-storage-engine=myisam",
    NULL
};

const int IDX_DATADIR = 2;
const int IDX_LANGUAGE = 3;
const int N_OPTIONS = (sizeof(server_options) / sizeof(server_options[0])) - 1;

const char* server_groups[] =
{
    "embedded",
    "server",
    "server",
    "embedded",
    "server",
    "server",
    NULL
};

const int OPTIONS_DATADIR_SIZE = 10 + PATH_MAX; // strlen("--datadir=");
const int OPTIONS_LANGUAGE_SIZE = 11 + PATH_MAX; // strlen("--language=");

char datadir_arg[OPTIONS_DATADIR_SIZE];
char language_arg[OPTIONS_LANGUAGE_SIZE];


void configure_options(const char* datadir, const char* langdir)
{
    int rv;

    rv = snprintf(datadir_arg, OPTIONS_DATADIR_SIZE, "--datadir=%s", datadir);
    ss_dassert(rv < OPTIONS_DATADIR_SIZE); // Ensured by create_datadir().
    server_options[IDX_DATADIR] = datadir_arg;

    rv = sprintf(language_arg, "--language=%s", langdir);
    ss_dassert(rv < OPTIONS_LANGUAGE_SIZE); // Ensured by qc_process_init().
    server_options[IDX_LANGUAGE] = language_arg;

    // To prevent warning of unused variable when built in release mode,
    // when ss_dassert() turns into empty statement.
    (void)rv;
}

}

int32_t qc_mysql_setup(qc_sql_mode_t sql_mode, const char* zArgs)
{
    this_unit.sql_mode = sql_mode;

    if (sql_mode == QC_SQL_MODE_ORACLE)
    {
        this_unit.function_name_mappings = function_name_mappings_oracle;
    }

    if (zArgs)
    {
        MXS_WARNING("'%s' provided as arguments, "
                    "even though no arguments are supported.", zArgs);
    }

    return QC_RESULT_OK;
}

int32_t qc_mysql_process_init(void)
{
    bool inited = false;

    if (strlen(get_langdir()) >= PATH_MAX)
    {
        fprintf(stderr, "MaxScale: error: Language path is too long: %s.", get_langdir());
    }
    else
    {
        configure_options(get_process_datadir(), get_langdir());

        int argc = N_OPTIONS;
        char** argv = const_cast<char**>(server_options);
        char** groups = const_cast<char**>(server_groups);

        int rc = mysql_library_init(argc, argv, groups);

        if (rc != 0)
        {
            this_thread.sql_mode = this_unit.sql_mode;
            ss_dassert(this_unit.function_name_mappings);
            this_thread.function_name_mappings = this_unit.function_name_mappings;

            MXS_ERROR("mysql_library_init() failed. Error code: %d", rc);
        }
        else
        {
#if MYSQL_VERSION_ID >= 100000
            set_malloc_size_cb(NULL);
#endif
            MXS_NOTICE("Query classifier initialized.");
            inited = true;
        }
    }

    return inited ? QC_RESULT_OK : QC_RESULT_ERROR;
}

void qc_mysql_process_end(void)
{
    mysql_library_end();
}

int32_t qc_mysql_thread_init(void)
{
    this_thread.sql_mode = this_unit.sql_mode;
    ss_dassert(this_unit.function_name_mappings);
    this_thread.function_name_mappings = this_unit.function_name_mappings;

    bool inited = (mysql_thread_init() == 0);

    if (!inited)
    {
        MXS_ERROR("mysql_thread_init() failed.");
    }

    return inited ? QC_RESULT_OK : QC_RESULT_ERROR;
}

void qc_mysql_thread_end(void)
{
    mysql_thread_end();
}

int32_t qc_mysql_get_sql_mode(qc_sql_mode_t* sql_mode)
{
    *sql_mode = this_thread.sql_mode;
    return QC_RESULT_OK;
}

int32_t qc_mysql_set_sql_mode(qc_sql_mode_t sql_mode)
{
    int32_t rv = QC_RESULT_OK;

    switch (sql_mode)
    {
    case QC_SQL_MODE_DEFAULT:
        this_thread.sql_mode = sql_mode;
        this_thread.function_name_mappings = function_name_mappings_default;
        break;

    case QC_SQL_MODE_ORACLE:
        this_thread.sql_mode = sql_mode;
        this_thread.function_name_mappings = function_name_mappings_oracle;
        break;

    default:
        rv = QC_RESULT_ERROR;
    }

    return rv;
}

/**
 * EXPORTS
 */

extern "C"
{

    MXS_MODULE* MXS_CREATE_MODULE()
    {
        static QUERY_CLASSIFIER qc =
        {
            qc_mysql_setup,
            qc_mysql_process_init,
            qc_mysql_process_end,
            qc_mysql_thread_init,
            qc_mysql_thread_end,
            qc_mysql_parse,
            qc_mysql_get_type_mask,
            qc_mysql_get_operation,
            qc_mysql_get_created_table_name,
            qc_mysql_is_drop_table_query,
            qc_mysql_get_table_names,
            NULL,
            qc_mysql_query_has_clause,
            qc_mysql_get_database_names,
            qc_mysql_get_prepare_name,
            qc_mysql_get_field_info,
            qc_mysql_get_function_info,
            qc_mysql_get_preparable_stmt,
<<<<<<< HEAD
            qc_mysql_set_server_version,
            qc_mysql_get_server_version,
=======
            qc_mysql_get_sql_mode,
            qc_mysql_set_sql_mode,
>>>>>>> 7f1a9491
        };

        static MXS_MODULE info =
        {
            MXS_MODULE_API_QUERY_CLASSIFIER,
            MXS_MODULE_IN_DEVELOPMENT,
            QUERY_CLASSIFIER_VERSION,
            "Query classifier based upon MySQL Embedded",
            "V1.0.0",
            MXS_NO_MODULE_CAPABILITIES,
            &qc,
            qc_mysql_process_init,
            qc_mysql_process_end,
            qc_mysql_thread_init,
            qc_mysql_thread_end,
            {
                {MXS_END_MODULE_PARAMS}
            }
        };

        return &info;
    }

}<|MERGE_RESOLUTION|>--- conflicted
+++ resolved
@@ -140,14 +140,6 @@
 #endif
 } parsing_info_t;
 
-static thread_local struct
-{
-    // The version information is not used; the embedded library parses according
-    // to the version of the embedded library it has been linked with. However, we
-    // need to store the information so that qc_[get|set]_server_version will work.
-    uint64_t version;
-} this_thread;
-
 #define QTYPE_LESS_RESTRICTIVE_THAN_WRITE(t) (t<QUERY_TYPE_WRITE ? true : false)
 
 static THD* get_or_create_thd_for_parsing(MYSQL* mysql, char* query_str);
@@ -198,10 +190,15 @@
 {
     qc_sql_mode_t sql_mode;
     NAME_MAPPING* function_name_mappings;
+    // The version information is not used; the embedded library parses according
+    // to the version of the embedded library it has been linked with. However, we
+    // need to store the information so that qc_[get|set]_server_version will work.
+    uint64_t version;
 } this_thread =
 {
     QC_SQL_MODE_DEFAULT,
-    function_name_mappings_default
+    function_name_mappings_default,
+    0
 };
 
 /**
@@ -1987,18 +1984,13 @@
                         *operation = QUERY_OP_SHOW;
                         break;
 
-<<<<<<< HEAD
-                case SQLCOM_EXECUTE:
-                    *operation = QUERY_OP_EXECUTE;
-                    break;
-
-                default:
-                    *operation = QUERY_OP_UNDEFINED;
-=======
+                    case SQLCOM_EXECUTE:
+                        *operation = QUERY_OP_EXECUTE;
+                        break;
+
                     default:
                         *operation = QUERY_OP_UNDEFINED;
                     }
->>>>>>> 7f1a9491
                 }
             }
         }
@@ -3137,13 +3129,10 @@
             qc_mysql_get_field_info,
             qc_mysql_get_function_info,
             qc_mysql_get_preparable_stmt,
-<<<<<<< HEAD
             qc_mysql_set_server_version,
             qc_mysql_get_server_version,
-=======
             qc_mysql_get_sql_mode,
             qc_mysql_set_sql_mode,
->>>>>>> 7f1a9491
         };
 
         static MXS_MODULE info =
