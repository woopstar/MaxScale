--- conflicted
+++ resolved
@@ -1141,20 +1141,11 @@
     {
         if (strcmp(IP[node], "127.0.0.1") != 0)
         {
-<<<<<<< HEAD
-            sprintf(sys,
-                    "ssh -i %s -o UserKnownHostsFile=/dev/null -o StrictHostKeyChecking=no  -o LogLevel=quiet %s@%s 'sudo truncate  /var/lib/mysql/*.err --size 0;sudo rm -f /etc/my.cnf.d/binlog_enc*\' &",
-                    sshkey[node],
-                    access_user[node],
-                    IP[node]);
-            local_result += system(sys);
-=======
             local_result += ssh_node_f(node, true,
                                        "truncate -s 0 /var/lib/mysql/*.err;"
                                        "truncate -s 0 /var/log/syslog;"
                                        "truncate -s 0 /var/log/messages;"
                                        "rm -f /etc/my.cnf.d/binlog_enc*;");
->>>>>>> c132125d
         }
     }
     return local_result;
