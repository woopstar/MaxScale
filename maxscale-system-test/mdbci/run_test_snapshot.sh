--- conflicted
+++ resolved
@@ -52,12 +52,7 @@
 	${MDBCI_VM_PATH}/scripts/clean_vms.sh $name
 
 	${script_dir}/create_config.sh
-<<<<<<< HEAD
-        checkExitStatus $? "Error creating configuration" $snapshot_lock_file
-       . ${script_dir}/configure_backend.sh
-=======
 	checkExitStatus $? "Error creating configuration" $snapshot_lock_file
->>>>>>> 6dcc71d8
 
 	echo "Creating snapshot from new config"
 	${mdbci_dir}/mdbci snapshot take --path-to-nodes $name --snapshot-name $snapshot_name
