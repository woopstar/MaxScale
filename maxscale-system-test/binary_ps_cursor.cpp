--- conflicted
+++ resolved
@@ -122,12 +122,7 @@
     test.add_result(strcmp(buffer1, buffer2) == 0, "Expected results to differ");
     test.add_result(strcmp(buffer2, server_id) != 0,
                     "Expected prepare 2 to go to the master (%s) but it's %s",
-<<<<<<< HEAD
-                    server_id[0],
-                    buffer2);
-=======
                     server_id, buffer2);
->>>>>>> b3d6e490
 }
 
 void test3(TestConnections& test)
@@ -181,12 +176,7 @@
     sprintf(server_id, "%d", test.repl->get_server_id(0));
     test.add_result(strcmp(buffer, server_id) != 0,
                     "Expected the execute inside a transaction to go to the master (%s) but it's %s",
-<<<<<<< HEAD
-                    server_id[0],
-                    buffer);
-=======
                     server_id, buffer);
->>>>>>> b3d6e490
 }
 
 int main(int argc, char** argv)
